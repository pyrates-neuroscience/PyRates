--- conflicted
+++ resolved
@@ -2,16 +2,11 @@
 """
 
 import numpy as np
-from typing import Optional
+from typing import Optional, List
 
 from core.circuit import CircuitFromPopulations, CircuitFromScratch, Circuit
 from core.population import WangKnoescheCells
 from core.population import MoranPyramidalCells, MoranExcitatoryInterneurons, MoranInhibitoryInterneurons
-from core.population import JansenRitPyramidalCells, JansenRitInterneurons
-<<<<<<< HEAD
-from typing import Optional, List
-=======
->>>>>>> 2e6229aa
 
 __author__ = "Richard Gast, Daniel Rose"
 __status__ = "Development"
