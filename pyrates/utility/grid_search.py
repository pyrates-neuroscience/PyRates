
# -*- coding: utf-8 -*-
#
#
# PyRates software framework for flexible implementation of neural 
# network model_templates and simulations. See also:
# https://github.com/pyrates-neuroscience/PyRates
# 
# Copyright (C) 2017-2018 the original authors (Richard Gast and 
# Daniel Rose), the Max-Planck-Institute for Human Cognitive Brain 
# Sciences ("MPI CBS") and contributors
# 
# This program is free software: you can redistribute it and/or modify
# it under the terms of the GNU General Public License as published by
# the Free Software Foundation, either version 3 of the License, or
# (at your option) any later version.
# 
# This program is distributed in the hope that it will be useful,
# but WITHOUT ANY WARRANTY; without even the implied warranty of
# MERCHANTABILITY or FITNESS FOR A PARTICULAR PURPOSE.  See the
# GNU General Public License for more details.
# 
# You should have received a copy of the GNU General Public License
# along with this program.  If not, see <https://www.gnu.org/licenses/>
# 
# CITATION:
# 
# Richard Gast and Daniel Rose et. al. in preparation
"""Functions for performing parameter grid simulations with pyrates model_templates.
"""

# external imports
import pandas as pd
import numpy as np
from typing import Optional, Union

# system imports
import os
import sys
import json
import time as t
import glob
import getpass
import h5py
import paramiko
from shutil import copy2
from pathlib import Path
from datetime import datetime
from threading import Thread, currentThread, RLock

# pyrates internal imports
from pyrates.backend import ComputeGraph
from pyrates.frontend import CircuitTemplate
from pyrates.ir.circuit import CircuitIR

# meta infos
__author__ = "Christoph Salomon, Richard Gast"
__status__ = "development"


<<<<<<< HEAD
def grid_search(circuit_template: str, param_grid: Union[dict, pd.DataFrame], param_map: dict, dt: float, simulation_time: float,
=======
def grid_search(circuit_template: Union[CircuitTemplate, str], param_grid: dict, param_map: dict, dt: float, simulation_time: float,
>>>>>>> 3e041036
                inputs: dict, outputs: dict, sampling_step_size: Optional[float] = None,
                permute_grid: bool = False, init_kwargs: dict = None, **kwargs) -> pd.DataFrame:
    """Function that runs multiple parametrizations of the same circuit in parallel and returns a combined output.

    Parameters
    ----------
    circuit_template
        Path to the circuit template.
    param_grid
        Key-value pairs for each circuit parameter that should be altered over different circuit parametrizations.
    param_map
        Key-value pairs that map the keys of param_grid to concrete circuit variables.
    dt
        Simulation step-size in s.
    simulation_time
        Simulation time in s.
    inputs
        Inputs as provided to the `run` method of `:class:ComputeGraph`.
    outputs
        Outputs as provided to the `run` method of `:class:ComputeGraph`.
    sampling_step_size
        Sampling step-size as provided to the `run` method of `:class:ComputeGraph`.
    permute_grid
        If true, all combinations of the provided param_grid values will be realized. If false, the param_grid values
        will be traversed pairwise.
    kwargs
        Additional keyword arguments passed to the `:class:ComputeGraph` initialization.



    Returns
    -------
    pd.DataFrame
        Simulation results stored in a multi-index data frame where each index lvl refers to one of the parameters of
        param_grid.

    """

    # load template if necessary
    if type(circuit_template) is str:
        circuit_template = CircuitTemplate.from_yaml(circuit_template)

    # linearize parameter grid if necessary
    if type(param_grid) is dict:
        param_grid = linearize_grid(param_grid, permute_grid)

    # create multi-index for later results storage
    param_keys = list(param_grid.keys())
    multi_idx = [param_grid[key].values for key in param_keys]
    n_iters = len(multi_idx[0])
    outs = []
    out_names = list(outputs.keys())
    for out_name in out_names:
        outs += [out_name] * n_iters
    multi_idx = [list(idx) * len(out_names) for idx in multi_idx]
    multi_idx = multi_idx + [outs]
    index = pd.MultiIndex.from_arrays(multi_idx, names=param_keys + ["out_var"])
    index = pd.MultiIndex.from_tuples(list(set(index)), names=param_keys + ["out_var"])

    # assign parameter updates to each circuit and combine them to unconnected network
    circuit = CircuitIR()
    circuit_names = []
    param_keys = index.names
    results_indices = []
    i = 0
    for idx in index.values:
        if idx[:-1] not in results_indices:
            results_indices.append(idx[:-1])
            new_params = {}
            for key, val in zip(param_keys, idx):
                if key in param_grid:
                    new_params[key] = val
            circuit_tmp = circuit_template.apply()
            circuit_names.append(f'{circuit_tmp.label}_{i}')
            circuit_tmp = adapt_circuit(circuit_tmp, new_params, param_map)
            circuit.add_circuit(circuit_names[-1], circuit_tmp)
            i += 1

    # create backend graph
    if not init_kwargs:
        init_kwargs = {}
    net = ComputeGraph(circuit, dt=dt, **init_kwargs)

    # adjust input of simulation to combined network
    for inp_key, inp in inputs.items():
        inputs[inp_key] = np.tile(inp, (1, len(circuit_names)))

    # adjust output of simulation to combined network
    nodes = list(circuit_template.apply().nodes)
    out_nodes = []
    for out_key in out_names:
        out = outputs.pop(out_key)
        out_nodes.append(out)
        if out[0] in nodes:
            out_tmp = list(out)
            out_tmp[0] = out_tmp[0].split('.')[0]
            outputs[out_key] = tuple(out_tmp)

    # simulate the circuits behavior
    results = net.run(simulation_time=simulation_time,
                      inputs=inputs,
                      outputs=outputs,
                      sampling_step_size=sampling_step_size,
                      **kwargs)    # type: pd.DataFrame
    if 'profile' in kwargs:
        results, duration, memory = results

    # transform results into long-form dataframe with changed parameters as columns
    results_final = pd.DataFrame(columns=index, data=np.zeros_like(results.values), index=results.index)
    for out_name, out_info in zip(out_names, out_nodes):
        node, op, var = out_info
        for node_name, params in zip(circuit_names, results_indices):
            key = params + (out_name,)
            idx = list(net.get_var(f"{node_name}/{node}", op, var, retrieve=False).values())
            results_final[key] = results[out_name].iloc[:, idx]

    if 'profile' in kwargs:
        return results_final, duration, memory
    return results_final


class ClusterCompute:
    def __init__(self, nodes: list, compute_dir=None):
        """Create new ClusterCompute instance object with unique compute ID

        Creates a compute directory for the ClusterCompute instance, either in the specified path or as a default
        folder in the current working directory of the executing script.
        Creates a logfile in ComputeDirectory/Logs and tees all future stdout and stderr of the executing script
        to this file
        Connects to all nodes via SSH and saves the corresponding paramiko client in self.clients

        Parameters
        ----------
        nodes:
            List of names or IP addresses of working stations/servers in the local network
        compute_dir:
            Full path to a directory that will be used as compute directory.
            If none is given, a default compute directory is created in the current working directory

        Returns
        -------
        ClusterCompute instance object

        """

        self.clients = []
        self.lock = RLock()

        #############################################################
        # Create main compute directory, subdirectories and logfile #
        #############################################################

        # Unique compute ID based on date and time
        self.compute_id = datetime.now().strftime("%d%m%y-%H%M%S")

        # Main compute directory
        if compute_dir:
            self.compute_dir = compute_dir
            os.makedirs(self.compute_dir, exist_ok=True)
        else:
            # Create default compute directory in the current working directory
            self.compute_dir = f'{os.getcwd()}/ClusterCompute_{self.compute_id}'
            os.makedirs(self.compute_dir, exist_ok=True)

        # Logfile directory
        self.log_dir = f'{self.compute_dir}/Logs/{self.compute_id}'
        os.makedirs(self.log_dir, exist_ok=True)

        # Global logfile to copy stdout and stderr to
        self.global_logfile = f'{self.log_dir}/Global_logfile.log'
        os.makedirs(os.path.dirname(self.global_logfile), exist_ok=True)

        ####################################
        # Tee stdout and stderr to logfile #
        ####################################
        sys.stdout = StreamTee(sys.stdout, self.global_logfile)
        sys.stderr = StreamTee(sys.stderr, self.global_logfile)

        ###########################
        # Write header to logfile #
        ###########################
        print("***NEW CLUSTER INSTANCE CREATED***")
        print(f'Compute ID: {self.compute_id}')
        print(f'Compute directory: {self.compute_dir}')
        print(f'Global logfile: {self.global_logfile}')
        print("")

        ##################
        # Create cluster #
        ##################
        print("***CONNECTING TO NODES...***")
        t0 = t.time()
        self.cluster_connect(nodes)
        print(f'Nodes connected. Elapsed time: {t.time()-t0:.3f} seconds')

    def __del__(self):
        # Make sure to close all clients when cluster_examples instance is destroyed
        for client in self.clients:
            try:
                client["paramiko_client"].close()
            except TypeError:
                pass

    def cluster_connect(self, nodes: list):
        """Create SSH connections to all nodes in the list, respectively

        Connect to all nodes in the given list via SSH, using ssh_connect(). Adds a dictionary for each node to the
        class internal 'clients' list
        Each dictionary contains:
            - ["paramiko_client"]: A paramiko client that can be used to execute commands on the node
            - ["node_name"]: The computer name of the connected node
            - ["hardware"]: A dictionary with certain hardware information of the node
            - ["logfile"]: Path to a logfile inside the instance's working directory,
                           where all stdout and stderr of the node will be redirected to

        Parameters
        ----------
        nodes
            List with names or IP addresses of working stations/servers in the local network

        Returns
        -------

        """
        username = getpass.getuser()
        # password = getpass.getpass(prompt='Enter password: ', stream=sys.stderr)
        for node in nodes:
            client = self.ssh_connect(node, username=username)
            if client is not None:
                # Create local logfiles
                local_logfile = f'{self.log_dir}/Local_logfile_{node}.log'
                os.makedirs(os.path.dirname(local_logfile), exist_ok=True)

                hw = self.get_hardware_spec(client)

                self.clients.append({
                    "paramiko_client": client,
                    "node_name": node,
                    "hardware": hw,
                    "logfile": local_logfile})

    def spawn_thread(self, client, thread_kwargs):
        """

        Parameters
        ----------
        client
        thread_kwargs

        Returns
        -------

        """
        t_ = Thread(
            name=client["node_name"],
            target=self.thread_master,
            args=(client, thread_kwargs)
        )
        t_.start()
        return t_

    def thread_master(self, client, thread_kwargs_: dict):
        """Function that is executed by every thread. Every instance of thread_master is bound to a different client

        The thread_master() function can be arbitrarily changed to fit the needs of the user.
        Commandline commands on the remote node can be executed using client["paramiko_client"].exec_command("")
        self.lock can be used to ensure that a code snippet is executed without threads being switched in between
        e.g.
            with self.lock:
                some code that is executed without switching to another thread
        Since thread_master() is called by spawn_threads(), which again is called by run(), **kwargs of
        spawn_threads() are parsed as a single dict to thread_master(). **kwargs of run() are NOT automatically parsed
        to spawn_threads() or thread_master().

        Params
        ------
        client
            dict containing a paramiko client, name of the connected node, dict with hardware specifications and
            a path to a logfile.
        kwargs_
            dict containing **kwargs of spawn_threads() as key/value pairs

        Returns
        -------

        """
        pass

    @staticmethod
    def get_hardware_spec(pm_client):
        """Print hardware specifications of the workstation tied to the paramiko client

        Prints CPU model, number of CPU cores, min CPU freq, max CPU freq and working memory of a paramiko client
        connected to a remote worker node

        Parameters
        ----------
        pm_client
            Paramiko client

        Returns
        -------
        dict


        """

        stdin, stdout, stderr = pm_client.exec_command("lscpu | grep 'Model name'")
        cpu = stdout.readline().split()
        cpu = ' '.join(map(str, cpu[2:]))
        print(f'CPU: {cpu}')

        stdin, stdout, stderr = pm_client.exec_command("lscpu | grep 'CPU(s)'")
        num_cpu_cores = int(stdout.readline().split(":")[1])
        print(f'Cores: {num_cpu_cores}')

        stdin, stdout, stderr = pm_client.exec_command("lscpu | grep 'min MHz'")
        cpu_min = float(stdout.readline().split(":")[1])
        print(f'CPU min: {cpu_min} MHz')

        stdin, stdout, stderr = pm_client.exec_command("lscpu | grep 'max MHz'")
        cpu_max = float(stdout.readline().split(":")[1])
        print(f'CPU max: {cpu_max} MHz')

        stdin, stdout, stderr = pm_client.exec_command("free -m | grep 'Mem'")
        total_mem = int(stdout.readline().split()[1])
        print(f'Total memory: {total_mem} MByte')
        print("")

        hw = {
            'cpu': cpu,
            'num_cpu_cores': num_cpu_cores,
            'cpu_min': cpu_min,
            'cpu_max': cpu_max,
            'total_mem': total_mem
        }
        return hw

    @staticmethod
    def ssh_connect(node, username, password=None, print_status=True):
        """Connect to a host via SSH and return a respective paramiko.SSHClient

        Parameters
        ----------
        node
            Name or IP-address of the host to connect to
        username
        password
            ssh_connect uses kerberos authentication so no password is required. If kerberos is not available on your
            network, Paramiko needs a password to create the SSH connection
        Returns
        -------
        paramiko.SSHClient()
            Is None if connection fails. For detailed information of the thrown exception see Paramiko documentation

        """
        client = paramiko.SSHClient()
        try:
            # Using kerberos authentication
            client.connect(node, username=username, gss_auth=True, gss_kex=True)
            if print_status:
                print(f'\'{node}\': Connection established!')
            return client
        except paramiko.ssh_exception.NoValidConnectionsError as err:
            if print_status:
                print(f'\'{node}\': ', err)
            return None
        except paramiko.ssh_exception.AuthenticationException as err:
            if print_status:
                print(f'\'{node}\': ', err)
            return None
        except paramiko.ssh_exception.SSHException as err:
            if print_status:
                print(f'\'{node}\': ', err)
            return None
        except IOError as err:
            if print_status:
                print(f'\'{node}\': ', err)
            return None


class ClusterGridSearch(ClusterCompute):
    def __init__(self, nodes, compute_dir=None):
        super().__init__(nodes, compute_dir)

        self.chunk_idx = 0
        self.res_file_collection = {}

        # Adding additional subfolders to the compute directory
        # Grid directory
        self.grid_dir = f'{self.compute_dir}/Grids'
        os.makedirs(self.grid_dir, exist_ok=True)

        # Config directory
        self.config_dir = f'{self.compute_dir}/Config'
        os.makedirs(self.config_dir, exist_ok=True)

        # Result directory
        self.res_dir = f'{self.compute_dir}/Results'
        os.makedirs(self.res_dir, exist_ok=True)

    def run(self, circuit_template: str, params: Union[dict, pd.DataFrame], param_map: dict, dt: float, simulation_time: float,
            inputs: dict, outputs: dict, sampling_step_size: float, chunk_size: (int, list),
            worker_env: str, worker_file: str, result_kwargs: dict = {}, config_kwargs: dict = {},
            add_template_info: bool = False, permute: bool = False, **kwargs) -> str:
        """Run multiple instances of grid_search simultaneously on different workstations in the compute cluster

        ClusterGridSearch requires all necessary data (worker script, worker environment, compute directory)
        to be stored on a server. After a connection is established, all data on the remote workers has to be accessible
        in the same way as it would be on the master worker (same root directory, same filepaths, etc.)
        Paths inside the run function have to be adjusted respectively.

        FTP implementation is planned in future versions for direct file transfer between the master and the workers.

        Parameters
        ----------
        circuit_template
            Path to the circuit template.
        params
            Dictionary containing lists of parameters to create the parameter grid from.
        param_map
            Key-value pairs that map the keys of param_grid to circuit variables.
        dt
            Simulation step-size in s.
        simulation_time
            Simulation time in s.
        inputs
            inputs as provided to the `run` method of `:class:ComputeGraph`.
        outputs
            Outputs as provided to the `run` method of `:class:ComputeGraph`.
        sampling_step_size
            Sampling step-size as provided to the `run` method of `:class:ComputeGraph`.
        permute
            If true, all combinations of the parameter values in params will be created.
        chunk_size
            Number of parameter combinations computed simultaneously on one worker
        worker_env
            Python executable inside an environment in which the remote worker script is called.
        worker_file
            Python script that will be executed by each remote worker.
        result_kwargs
            Key-value pairs that will be added to the result file's 'AdditionalData' dataset
        config_kwargs
            Key-value pairs that will be added to the config file.
        add_template_info
            If true, all operator templates and its variables are copied from the yaml file to a dedicated folder in the
            result file

        Returns
        -------
        str
            .hdf5 file containing the computation results as DataFrame in dataset '/Results/...'
        """

        t_total = t.time()

        print("")

        # Prepare parameter grid
        ########################
        print("***PREPARING PARAMETER GRID***")
        t0 = t.time()

        # Create DataFrame from param dictionary
        if isinstance(params, dict):
            param_grid = linearize_grid(params, permute=permute)
        else:
            param_grid = params

        # Create default parameter grid csv-file
        grid_idx = 0
        while os.path.exists(f'{self.grid_dir}/DefaultGrid_{grid_idx}.csv'):
            grid_idx += 1
        grid_file = f'{self.grid_dir}/DefaultGrid_{grid_idx}.csv'
        grid_name = Path(grid_file).stem
        param_grid.to_csv(grid_file, index=True)

        # Add desired chunk size to each node
        #####################################
        for i, client in enumerate(self.clients):
            if isinstance(chunk_size, list):
                client['chunk_size'] = chunk_size[i]
            else:
                client['chunk_size'] = chunk_size

        # Assign chunk indices to parameter grid
        working_grid = param_grid.copy()
        working_grid["status"] = 'unsolved'
        working_grid["chunk_idx"] = -1
        working_grid["err_count"] = 0

        print(f'Done! Elapsed time: {t.time() - t0:.3f} seconds')

        print("")

        # Check key consistency
        #######################
        print("***CHECKING PARAMETER GRID AND MAP FOR CONSISTENCY***")
        t0 = t.time()
        if not self.check_key_consistency(params, param_map):
            print("Terminating execution!")
            return ""
        print(f'Done! Elapsed time: {t.time() - t0:.3f} seconds')

        print("")

        # Create config file
        #####################
        print("***CREATING CONFIG FILE***")
        t0 = t.time()
        config_idx = 0
        while os.path.exists(f'{self.config_dir}/DefaultConfig_{config_idx}.json'):
            config_idx += 1
        config_file = f'{self.config_dir}/DefaultConfig_{config_idx}.json'
        self.create_cgs_config(fp=config_file,
                               circuit_template=circuit_template,
                               param_map=param_map,
                               dt=dt,
                               simulation_time=simulation_time,
                               inputs=inputs,
                               outputs=outputs,
                               sampling_step_size=sampling_step_size,
                               add_kwargs=config_kwargs)
        print(f'Done! Elapsed time: {t.time() - t0:.3f} seconds')

        print("")

        # Create global result file
        ############################
        print("***CREATING GLOBAL RESULT FILE***")
        t0 = t.time()
        # Create result directory and result file for current parameter grid
        grid_res_dir = f'{self.res_dir}/{grid_name}'
        os.makedirs(grid_res_dir, exist_ok=True)
        global_res_file = f'{grid_res_dir}/CGS_result_{grid_name}.h5'

        # Write grid and config information to global result file
        with h5py.File(global_res_file, 'a') as file:
            for key, value in params.items():
                file.create_dataset(f'/ParameterGrid/Keys/{key}', data=value)
            for key, value in result_kwargs.items():
                file.create_dataset(f'/AdditionalData/{key}', data=value)
            file.create_dataset(f'/Config/config_file', data=config_file)
            file.create_dataset(f'/Config/circuit_template', data=circuit_template)
            file.create_dataset(f'/Config/simulation_time', data=simulation_time)
            file.create_dataset(f'/Config/dt', data=dt)
            file.create_dataset(f'/Config/sampling_step_size', data=sampling_step_size)
            if add_template_info:
                template_file = f'{circuit_template.rsplit("/", 1)[0]}.yaml'
                self.add_template_information(template_file, file)

        param_grid.to_hdf(global_res_file, key='/ParameterGrid/Grid_df')
        print(f'Done. Elapsed time: {t.time() - t0:.3f} seconds')

        print("")

        # Create keyword dictionary for threads
        #######################################
        thread_kwargs = {
            "worker_env": worker_env,
            "worker_file": worker_file,
            "working_grid": working_grid,
            "grid_name": grid_name,
            "grid_res_dir": grid_res_dir,
            "config_file": config_file,
            "global_res_file": global_res_file
        }

        # TODO: Copy worker environment, worker file and configuration file to the worker, if necessary

        # Start cluster computation
        ###########################
        print("***STARTING CLUSTER COMPUTATION***")
        # Spawn threads to control each node connection and start computation
        threads = [self.spawn_thread(client, thread_kwargs) for client in self.clients]
        # Wait for all threads to finish
        for t_ in threads:
            t_.join()

        print("")
        print(f'Cluster computation finished. Elapsed time: {t.time() - t_total:.3f} seconds')

        # Check parameter combinations that failed multiple times to compute
        remaining_params = working_grid.loc[working_grid["status"] == "failed"].index
        if len(remaining_params) > 0:
            print("WARNING: The following parameter indices could not be computed: ")
            print(remaining_params)
        print("")

        # Write local results to global result file
        ###########################################
        print(f'***WRITING RESULTS TO GLOBAL RESULT FILE***')
        t0 = t.time()

        # Get sorted list of temporary result files to iterate through
        temp_res_files = glob.glob(f'{grid_res_dir}/*_temp*')
        temp_res_files.sort()

        # Read number of different circuit outputs and prepare lists to concatenate results
        res_dict = {}
        with pd.HDFStore(temp_res_files[0], "r") as store:
            for key in store.keys():
                res_dict[key] = []

        # Concatenate results from each temporary result file
        for file in temp_res_files:
            with pd.HDFStore(file, "r") as store:
                for idx, key in enumerate(store.keys()):
                    res_dict[key].append(store[key])

        # Create DataFrame for each output variable and write to global result file
        with pd.HDFStore(global_res_file, "a") as store:
            for key, value in res_dict.items():
                if len(value) > 0:
                    df = pd.concat(value, axis=1)
                    store.put(key=f'/Results/{key}', value=df)

        # Delete temporary local result files
        for file in temp_res_files:
            os.remove(file)

        print(f'Elapsed time: {t.time()-t0:.3f} seconds')
        print(f'Find results in: {grid_res_dir}')
        print("")

        working_grid.to_csv(f'{os.path.dirname(grid_file)}/{grid_name}_{self.compute_id}_ResultStatus.csv', index=True)

        # self.__del__()
        return global_res_file

    def thread_master(self, client: dict, thread_kwargs: dict):
        """Function that is executed by each thread to schedule computations on the respective worker

        Parameters
        ----------
        client
            Dictionary containing all information about the remote worker that is tied to the current thread
        thread_kwargs
            Dictionary containing all kwargs that are passed to the thread function

        Returns
        -------

        """
        thread_name = currentThread().getName()
        connection_lost = False
        connection_lost_counter = 0

        # Get client information
        pm_client = client["paramiko_client"]
        logfile = client["logfile"]
        chunk_size = client["chunk_size"]

        # Get keyword arguments
        config_file = thread_kwargs["config_file"]
        working_grid = thread_kwargs["working_grid"]
        grid_name = thread_kwargs["grid_name"]
        grid_res_dir = thread_kwargs["grid_res_dir"]
        worker_env = thread_kwargs["worker_env"]
        worker_file = thread_kwargs["worker_file"]

        # Prepare worker command
        command = f'{worker_env} {worker_file}'

        # Create folder to save local subgrids to
        subgrid_dir = f'{self.grid_dir}/Subgrids/{grid_name}/{thread_name}'
        os.makedirs(subgrid_dir, exist_ok=True)
        subgrid_idx = 0

        # Start scheduler
        #################
        while True:

            # Temporarily disable thread switching
            with self.lock:

                # Fetch grid chunks
                ####################

                # Get all parameters that haven't been successfully computed yet
                remaining_params = working_grid.loc[working_grid["status"] == "unsolved"]
                if remaining_params.empty:
                    print(f'[T]\'{thread_name}\': No more parameter combinations available!')
                    break
                else:
                    # Find chunk index of first value in remaining params and fetch all parameter combinations with the
                    # same chunk index
                    param_idx, chunk_idx = self._fetch_index(remaining_params, chunk_size, working_grid)
                    working_grid.loc[param_idx, "status"] = "pending"

                    print(f'[T]\'{thread_name}\': Fetching {len(param_idx)} indices: ', end="")
                    print(f'[{param_idx[0]}] - [{param_idx[-1]}]')

                    # Create parameter sub-grid
                    ###########################
                    subgrid_fp = f'{subgrid_dir}/{thread_name}_Subgrid_{subgrid_idx}.h5'
                    subgrid_df = working_grid.iloc[param_idx]
                    subgrid_df.to_hdf(subgrid_fp, key="subgrid")
                    subgrid_idx += 1

                    # TODO: Copy subgrid to worker if necessary

                    # Temporary result file for current subgrid
                    ###########################################
                    local_res_file = f'{grid_res_dir}/CGS_result_{grid_name}_' \
                        f'chunk_{chunk_idx:02}_idx_{param_idx[0]}-{param_idx[-1]}_temp.h5'
                    self.res_file_collection[chunk_idx] = local_res_file

                    # Execute worker script on the remote host
                    ##########################################
                    t0 = t.time()

                    try:
                        print(f'[T]\'{thread_name}\': Starting remote computation...')
                        stdin, stdout, stderr = pm_client.exec_command(command +
                                                                       f' --config_file={config_file}'
                                                                       f' --subgrid={subgrid_fp}'
                                                                       f' --local_res_file={local_res_file}'
                                                                       f' &>> {logfile}',  # redirect and append stdout
                                                                                           # and stderr to logfile
                                                                       get_pty=True)       # execute in pseudoterminal
                    except paramiko.ssh_exception.SSHException as e:
                        # SSH connection has been lost
                        # (remote machine shut down, ssh connection has been killed manually, ...)
                        print(f'[T]\'{thread_name}\': ERROR: {e}')
                        working_grid.at[param_idx, "status"] = "unsolved"
                        connection_lost = True

            # Lock released, thread switching enabled

            # Try to reconnect to host if connection has been lost
            ######################################################
            if connection_lost and connection_lost_counter < 2:
                # Attempt to reconnect while there are still parameter chunks to fetch
                while True:
                    if working_grid.loc[working_grid["status"] == "unsolved"].empty:
                        # Stop thread execution if no more parameters are available
                        return
                    else:
                        print('Attempting to reconnect')
                        pm_client = self.ssh_connect(thread_name, username=getpass.getuser(), print_status=False)
                        if pm_client:
                            print(f'[T]\'{thread_name}\': Reconnected!')
                            connection_lost = False
                            # Escape reconnection loop
                            break
                        t.sleep(30)
                # Jump to the beginning of scheduler loop if reconnection was successful
                continue

            # Wait for remote computation exit status
            # (independent of success or failure)
            #########################################
            exit_status = stdout.channel.recv_exit_status()

            # Update grid status
            ####################
            with self.lock:
                # Remote machine executed worker script successfully
                if exit_status == 0:
                    print(f'[T]\'{thread_name}\': Remote computation finished. Elapsed time: {t.time()-t0:.3f} seconds')
                    print(f'[T]\'{thread_name}\': Updating grid status')
                    try:
                        # Check if data has been written to result file
                        with pd.HDFStore(local_res_file, "r") as store:
                            # Check if temporary result file (hdf5) contains keys
                            if len(store.keys()) == 0:
                                raise KeyError
                            # Check if each key contains data
                            for key in store.keys():
                                if len(store[key].index) == 0:
                                    raise KeyError
                        working_grid.at[param_idx, 'status'] = 'done'
                    except (KeyError, FileNotFoundError):
                        for row in param_idx:
                            if working_grid.loc[row]["err_count"] < 2:
                                working_grid.at[row, "status"] = "unsolved"
                                working_grid.at[row, "err_count"] = working_grid.iloc[row]["err_count"] + 1
                            else:
                                working_grid.at[row, "status"] = "failed"

                # Remote execution was interrupted
                else:
                    print(f'[T]\'{thread_name}\': Remote computation failed with exit status {exit_status}')
                    connection_lost_counter += 1
                    for row in param_idx:
                        if working_grid.loc[row]["err_count"] < 4:
                            working_grid.at[row, "status"] = "unsolved"
                            working_grid.at[row, "err_count"] = working_grid.iloc[row]["err_count"] + 1
                        else:
                            working_grid.at[row, "status"] = "failed"
                    if connection_lost_counter >= 2:
                        print('Excluding worker from pool')
                        return

            # Lock released, thread switching enabled
        # End of scheduler loop

        # TODO: Close pty on remote machine?

    # End of Thread master

    def _fetch_index(self, remaining_params, worker_chunk_size, working_grid):
        param_idx = []
        chunk_count = 0
        chunk_idx = self.chunk_idx
        for i, row in remaining_params.iterrows():
            if chunk_count == worker_chunk_size:
                self.chunk_idx += 1
                return pd.Index(param_idx), chunk_idx
            elif row['chunk_idx'] == -1:
                # Chunk parameter grid
                working_grid.loc[i, 'chunk_idx'] = self.chunk_idx
                param_idx.append(i)
                chunk_count += 1
            else:
                pass
        # Whole parameter grid is chunked
        if len(param_idx) == 0:
            # get all parameters with the same valid chunk index
            chunk_idx = remaining_params.iloc[0]["chunk_idx"]
            param_idx = remaining_params.loc[remaining_params["chunk_idx"] == chunk_idx].index

        return pd.Index(param_idx), chunk_idx

    #################################
    # CGS internal helper functions #
    #################################
    @staticmethod
    def chunk_grid(grid: pd.DataFrame, chunk_size: int):
        """Create a pd.DataFrame from the params dict and assign a chunk index to each parameter combination

        Parameters
        ----------
        grid
            pd.DataFrame with all parameter combinations that can be traversed linearly
        chunk_size
            Number of parameter combinations to be computed simultaneously on one worker

        Returns
        -------
            pd.DataFrame

        """
        # Add status columns to grid
        chunked_grid = grid.copy()
        chunked_grid["status"] = 'unsolved'
        chunked_grid["chunk_idx"] = -1
        chunked_grid["err_count"] = 0

        # Assign a chunk index to each parameter combination
        chunk_count = 0
        while True:
            param_idx = chunked_grid.loc[chunked_grid["status"] == "unsolved"].index[:chunk_size]
            if param_idx.empty:
                break
            else:
                chunked_grid.at[param_idx, 'chunk_idx'] = chunk_count
                chunked_grid.at[param_idx, 'status'] = "chunked"
                chunk_count += 1
        chunked_grid["status"] = 'unsolved'

        return chunked_grid

    @staticmethod
    def check_key_consistency(param_grid: dict, param_map: dict):
        """Check if keys in param_grid and param_map match

        Parameters
        ----------
        param_grid
        param_map

        Returns
        -------
        bool

        """
        grid_key_lst = list(param_grid.keys())
        map_key_lst = list(param_map.keys())
        # Not all keys of parameter map can be found in parameter grid
        if not all((grid_key in map_key_lst for grid_key in grid_key_lst)):
            print("Not all parameter grid keys found in parameter map")
            print("Parameter map keys:")
            print(*list(param_map.keys()))
            print("Parameter grid keys:")
            print(*list(param_grid.keys()))
            return False
        # Parameter grid and parameter map match
        else:
            print("All parameter grid keys found in parameter map")
            return True

    @staticmethod
    def create_cgs_config(fp: str, circuit_template: str, param_map: dict, dt: float, simulation_time: float,
                          inputs: dict, outputs: dict, sampling_step_size: float, add_kwargs: dict):
        """Creates a configfile.json containing a dictionary with all input parameters as key-value pairs

        Parameters
        ----------
        fp
        circuit_template
        param_map
        dt
        simulation_time
        inputs
        outputs
        sampling_step_size
        add_kwargs

        Returns
        -------

        """
        config_dict = {
            "circuit_template": circuit_template,
            "param_map": param_map,
            "dt": dt,
            "simulation_time": simulation_time,
            "outputs": outputs,
            "sampling_step_size": sampling_step_size,
        }
        if inputs:
            config_dict["inputs"] = {str(*inputs.keys()): list(*inputs.values())}
        for key, value in add_kwargs.items():
            config_dict[key] = value
        with open(fp, "w") as f:
            json.dump(config_dict, f, indent=2)

    @staticmethod
    def add_template_information(yaml_fp, hdf5_file):
        """Add opearator information of the circuit template to the global result file"""
        import yaml

        with open(yaml_fp, 'r') as stream:
            try:
                yaml_dict = yaml.safe_load(stream)
            except yaml.YAMLError as exc:
                print(exc)

        for operator_key, operator_value in yaml_dict.items():
            if "Op" in operator_key:
                for temp_key, temp_value in operator_value.items():
                    if isinstance(temp_value, str):
                        hdf5_file.create_dataset(f'/TemplateInfo/{operator_key}/{temp_key}', data=temp_value)
                    if isinstance(temp_value, list):
                        for idx, eq in enumerate(temp_value):
                            hdf5_file.create_dataset(f'/TemplateInfo/{operator_key}/{temp_key}/eq_{idx}', data=eq)
                    elif isinstance(temp_value, dict):
                        for key, value in temp_value.items():
                            try:
                                hdf5_file.create_dataset(f'/TemplateInfo/{operator_key}/{temp_key}/{key}', data=value["default"])
                            except:
                                hdf5_file.create_dataset(f'/TemplateInfo/{operator_key}/{temp_key}/{key}', data=value)

#####################
# Utility functions #
#####################


def linearize_grid(grid: dict, permute: bool = False) -> pd.DataFrame:
    """Turns the grid into a grid that can be traversed linearly, i.e. pairwise.

    Parameters
    ----------
    grid
        Parameter grid.
    permute
        If true, all combinations of the parameter values in grid will be created.

    Returns
    -------
    pd.DataFrame
        Resulting linear grid in form of a data frame.

    """

    arg_lengths = [len(arg) for arg in grid.values()]

    if len(list(set(arg_lengths))) == 1 and not permute:
        return pd.DataFrame(grid)
    else:
        vals, keys = [], []
        for key, val in grid.items():
            vals.append(val)
            keys.append(key)
        new_grid = np.stack(np.meshgrid(*tuple(vals)), -1).reshape(-1, len(grid))
        return pd.DataFrame(new_grid, columns=keys)


def adapt_circuit(circuit: CircuitIR, params: dict, param_map: dict) -> CircuitIR:
    """Changes the parametrization of a circuit.

    Parameters
    ----------
    circuit
        Circuit instance.
    params
        Key-value pairs of the parameters that should be changed.
    param_map
        Map between the keys in params and the circuit variables.

    Returns
    -------
    CircuitIR
        Updated circuit instance.

    """

    for key in params.keys():
        val = params[key]
        for op, var in param_map[key]['var']:
            nodes = param_map[key]['nodes'] if 'nodes' in param_map[key] else []
            edges = param_map[key]['edges'] if 'edges' in param_map[key] else []
            for node in nodes:
                if op in circuit.nodes[node]['node'].op_graph.nodes:
                    circuit.nodes[node]['node'].op_graph.nodes[op]['variables'][var]['value'] = float(val)
            for source, target, edge in edges:
                if op in circuit.edges[source, target, edge]:
                    circuit.edges[source, target, edge][op][var] = float(val)
                elif var in circuit.edges[source, target, edge]:
                    circuit.edges[source, target, edge][var] = float(val)

    return circuit


class StreamTee(object):
    """Tee all stdout to a specified logfile"""
    def __init__(self, stream1, stream2fp):
        stream2 = open(stream2fp, "a")
        self.stream1 = stream1
        self.stream2 = stream2
        self.__missing_method_name = None  # Hack!

    def __getattribute__(self, name):
        return object.__getattribute__(self, name)

    def __getattr__(self, name):
        self.__missing_method_name = name  # Could also be a property
        return getattr(self, '__methodmissing__')

    def __methodmissing__(self, *args, **kwargs):
        # Emit method call to the log copy
        callable2 = getattr(self.stream2, self.__missing_method_name)
        callable2(*args, **kwargs)

        # Emit method call to stdout (stream 1)
        callable1 = getattr(self.stream1, self.__missing_method_name)
        return callable1(*args, **kwargs)<|MERGE_RESOLUTION|>--- conflicted
+++ resolved
@@ -58,11 +58,7 @@
 __status__ = "development"
 
 
-<<<<<<< HEAD
-def grid_search(circuit_template: str, param_grid: Union[dict, pd.DataFrame], param_map: dict, dt: float, simulation_time: float,
-=======
-def grid_search(circuit_template: Union[CircuitTemplate, str], param_grid: dict, param_map: dict, dt: float, simulation_time: float,
->>>>>>> 3e041036
+def grid_search(circuit_template: Union[CircuitTemplate, str], param_grid: Union[dict, pd.DataFrame], param_map: dict, dt: float, simulation_time: float,
                 inputs: dict, outputs: dict, sampling_step_size: Optional[float] = None,
                 permute_grid: bool = False, init_kwargs: dict = None, **kwargs) -> pd.DataFrame:
     """Function that runs multiple parametrizations of the same circuit in parallel and returns a combined output.
