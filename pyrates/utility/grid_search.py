
# -*- coding: utf-8 -*-
#
#
# PyRates software framework for flexible implementation of neural 
# network model_templates and simulations. See also:
# https://github.com/pyrates-neuroscience/PyRates
# 
# Copyright (C) 2017-2018 the original authors (Richard Gast and 
# Daniel Rose), the Max-Planck-Institute for Human Cognitive Brain 
# Sciences ("MPI CBS") and contributors
# 
# This program is free software: you can redistribute it and/or modify
# it under the terms of the GNU General Public License as published by
# the Free Software Foundation, either version 3 of the License, or
# (at your option) any later version.
# 
# This program is distributed in the hope that it will be useful,
# but WITHOUT ANY WARRANTY; without even the implied warranty of
# MERCHANTABILITY or FITNESS FOR A PARTICULAR PURPOSE.  See the
# GNU General Public License for more details.
# 
# You should have received a copy of the GNU General Public License
# along with this program.  If not, see <https://www.gnu.org/licenses/>
# 
# CITATION:
# 
# Richard Gast and Daniel Rose et. al. in preparation
"""Functions for performing parameter grid simulations with pyrates model_templates.
"""

# external imports
import pandas as pd
import numpy as np
from typing import Optional, Union

# system imports
import os
import sys
import json
import time as t
import glob
import getpass
import h5py
import paramiko
from shutil import copy2
from pathlib import Path
from datetime import datetime
from threading import Thread, currentThread, RLock

# pyrates internal imports
from pyrates.backend import ComputeGraph
from pyrates.frontend import CircuitTemplate
from pyrates.ir.circuit import CircuitIR

# meta infos
__author__ = "Christoph Salomon, Richard Gast"
__status__ = "development"


def grid_search(circuit_template: Union[CircuitTemplate, str], param_grid: Union[dict, pd.DataFrame], param_map: dict, dt: float, simulation_time: float,
                inputs: dict, outputs: dict, sampling_step_size: Optional[float] = None,
                permute_grid: bool = False, init_kwargs: dict = None, **kwargs) -> pd.DataFrame:
    """Function that runs multiple parametrizations of the same circuit in parallel and returns a combined output.

    Parameters
    ----------
    circuit_template
        Path to the circuit template.
    param_grid
        Key-value pairs for each circuit parameter that should be altered over different circuit parametrizations.
    param_map
        Key-value pairs that map the keys of param_grid to concrete circuit variables.
    dt
        Simulation step-size in s.
    simulation_time
        Simulation time in s.
    inputs
        Inputs as provided to the `run` method of `:class:ComputeGraph`.
    outputs
        Outputs as provided to the `run` method of `:class:ComputeGraph`.
    sampling_step_size
        Sampling step-size as provided to the `run` method of `:class:ComputeGraph`.
    permute_grid
        If true, all combinations of the provided param_grid values will be realized. If false, the param_grid values
        will be traversed pairwise.
    kwargs
        Additional keyword arguments passed to the `:class:ComputeGraph` initialization.



    Returns
    -------
    pd.DataFrame
        Simulation results stored in a multi-index data frame where each index lvl refers to one of the parameters of
        param_grid.

    """

    # load template if necessary
    if type(circuit_template) is str:
        circuit_template = CircuitTemplate.from_yaml(circuit_template)

    # linearize parameter grid if necessary
    if type(param_grid) is dict:
        param_grid = linearize_grid(param_grid, permute_grid)

    # create multi-index for later results storage
    param_keys = list(param_grid.keys())
    multi_idx = [param_grid[key].values for key in param_keys]
    n_iters = len(multi_idx[0])
    outs = []
    out_names = list(outputs.keys())
    for out_name in out_names:
        outs += [out_name] * n_iters
    multi_idx = [list(idx) * len(out_names) for idx in multi_idx]
    multi_idx = multi_idx + [outs]
    index = pd.MultiIndex.from_arrays(multi_idx, names=param_keys + ["out_var"])
    index = pd.MultiIndex.from_tuples(list(set(index)), names=param_keys + ["out_var"])

    # assign parameter updates to each circuit and combine them to unconnected network
    circuit = CircuitIR()
    circuit_names = []
    param_keys = index.names
    results_indices = []
    i = 0
    for idx in index.values:
        if idx[:-1] not in results_indices:
            results_indices.append(idx[:-1])
            new_params = {}
            for key, val in zip(param_keys, idx):
                if key in param_grid:
                    new_params[key] = val
            circuit_tmp = circuit_template.apply()
            circuit_names.append(f'{circuit_tmp.label}_{i}')
            circuit_tmp = adapt_circuit(circuit_tmp, new_params, param_map)
            circuit.add_circuit(circuit_names[-1], circuit_tmp)
            i += 1

    # create backend graph
    if not init_kwargs:
        init_kwargs = {}
<<<<<<< HEAD
    vectorize = init_kwargs.pop('vectorization', 'nodes')
    net = ComputeGraph(circuit, dt=dt, vectorization=vectorize, **init_kwargs)
=======
    vectorization = init_kwargs.pop('vectorization', 'nodes')
    net = ComputeGraph(circuit, dt=dt, vectorization=vectorization, **init_kwargs)
>>>>>>> 3afae966

    # adjust input of simulation to combined network
    for inp_key, inp in inputs.items():
        inputs[inp_key] = np.tile(inp, (1, len(circuit_names)))

    # adjust output of simulation to combined network
    nodes = list(circuit_template.apply().nodes)
    out_nodes = []
    for out_key in out_names:
        out = outputs.pop(out_key)
        out_nodes.append(out)
        if out[0] in nodes:
            out_tmp = list(out)
            out_tmp[0] = out_tmp[0].split('.')[0]
            outputs[out_key] = tuple(out_tmp)

    # simulate the circuits behavior
    results = net.run(simulation_time=simulation_time,
                      inputs=inputs,
                      outputs=outputs,
                      sampling_step_size=sampling_step_size,
                      **kwargs)    # type: pd.DataFrame
    if 'profile' in kwargs:
        results, duration, memory = results

    # transform results into long-form dataframe with changed parameters as columns
    results_final = pd.DataFrame(columns=index, data=np.zeros_like(results.values), index=results.index)
    for out_name, out_info in zip(out_names, out_nodes):
        node, op, var = out_info
        for node_name, params in zip(circuit_names, results_indices):
            key = params + (out_name,)
            idx = list(net.get_var(f"{node_name}/{node}", op, var, retrieve=False).values())
            results_final[key] = results[out_name].iloc[:, idx]

    if 'profile' in kwargs:
        return results_final, duration, memory
    return results_final


class ClusterCompute:
    def __init__(self, nodes: list, compute_dir=None):
        """Create new ClusterCompute instance object with unique compute ID

        Creates a compute directory for the ClusterCompute instance, either in the specified path or as a default
        folder in the current working directory of the executing script.
        Creates a logfile in ComputeDirectory/Logs and tees all future stdout and stderr of the executing script
        to this file
        Connects to all nodes via SSH and saves the corresponding paramiko client in self.clients

        Parameters
        ----------
        nodes:
            List of names or IP addresses of working stations/servers in the local network
        compute_dir:
            Full path to a directory that will be used as compute directory.
            If none is given, a default compute directory is created in the current working directory

        Returns
        -------
        ClusterCompute instance object

        """

        self.clients = []
        self.lock = RLock()

        #############################################################
        # Create main compute directory, subdirectories and logfile #
        #############################################################

        # Unique compute ID based on date and time
        self.compute_id = datetime.now().strftime("%d%m%y-%H%M%S")

        # Main compute directory
        if compute_dir:
            self.compute_dir = compute_dir
            os.makedirs(self.compute_dir, exist_ok=True)
        else:
            # Create default compute directory in the current working directory
            self.compute_dir = f'{os.getcwd()}/ClusterCompute_{self.compute_id}'
            os.makedirs(self.compute_dir, exist_ok=True)

        # Logfile directory
        self.log_dir = f'{self.compute_dir}/Logs/{self.compute_id}'
        os.makedirs(self.log_dir, exist_ok=True)

        # Global logfile to copy stdout and stderr to
        self.global_logfile = f'{self.log_dir}/Global_logfile.log'
        os.makedirs(os.path.dirname(self.global_logfile), exist_ok=True)

        ####################################
        # Tee stdout and stderr to logfile #
        ####################################
        sys.stdout = StreamTee(sys.stdout, self.global_logfile)
        sys.stderr = StreamTee(sys.stderr, self.global_logfile)

        ###########################
        # Write header to logfile #
        ###########################
        print("***NEW CLUSTER INSTANCE CREATED***")
        print(f'Compute ID: {self.compute_id}')
        print(f'Compute directory: {self.compute_dir}')
        print(f'Global logfile: {self.global_logfile}')
        print("")

        ##################
        # Create cluster #
        ##################
        print("***CONNECTING TO NODES...***")
        t0 = t.time()
        self.cluster_connect(nodes)
        print(f'Nodes connected. Elapsed time: {t.time()-t0:.3f} seconds')

    def __del__(self):
        # Make sure to close all clients when cluster_examples instance is destroyed
        for client in self.clients:
            try:
                client["paramiko_client"].close()
            except TypeError:
                pass

    def cluster_connect(self, nodes: list):
        """Create SSH connections to all nodes in the list, respectively

        Connect to all nodes in the given list via SSH, using ssh_connect(). Adds a dictionary for each node to the
        class internal 'clients' list
        Each dictionary contains:
            - ["paramiko_client"]: A paramiko client that can be used to execute commands on the node
            - ["node_name"]: The computer name of the connected node
            - ["hardware"]: A dictionary with certain hardware information of the node
            - ["logfile"]: Path to a logfile inside the instance's working directory,
                           where all stdout and stderr of the node will be redirected to

        Parameters
        ----------
        nodes
            List with names or IP addresses of working stations/servers in the local network

        Returns
        -------

        """
        username = getpass.getuser()
        # password = getpass.getpass(prompt='Enter password: ', stream=sys.stderr)
        for node in nodes:
            client = self.ssh_connect(node, username=username)
            if client is not None:
                # Create local logfiles
                local_logfile = f'{self.log_dir}/Local_logfile_{node}.log'
                os.makedirs(os.path.dirname(local_logfile), exist_ok=True)

                hw = self.get_hardware_spec(client)

                self.clients.append({
                    "paramiko_client": client,
                    "node_name": node,
                    "hardware": hw,
                    "logfile": local_logfile})

    def spawn_thread(self, client, thread_kwargs):
        """

        Parameters
        ----------
        client
        thread_kwargs

        Returns
        -------

        """
        t_ = Thread(
            name=client["node_name"],
            target=self.thread_master,
            args=(client, thread_kwargs)
        )
        t_.start()
        return t_

    def thread_master(self, client, thread_kwargs_: dict):
        """Function that is executed by every thread. Every instance of thread_master is bound to a different client

        The thread_master() function can be arbitrarily changed to fit the needs of the user.
        Commandline commands on the remote node can be executed using client["paramiko_client"].exec_command("")
        self.lock can be used to ensure that a code snippet is executed without threads being switched in between
        e.g.
            with self.lock:
                some code that is executed without switching to another thread
        Since thread_master() is called by spawn_threads(), which again is called by run(), **kwargs of
        spawn_threads() are parsed as a single dict to thread_master(). **kwargs of run() are NOT automatically parsed
        to spawn_threads() or thread_master().

        Params
        ------
        client
            dict containing a paramiko client, name of the connected node, dict with hardware specifications and
            a path to a logfile.
        kwargs_
            dict containing **kwargs of spawn_threads() as key/value pairs

        Returns
        -------

        """
        pass

    @staticmethod
    def get_hardware_spec(pm_client):
        """Print hardware specifications of the workstation tied to the paramiko client

        Prints CPU model, number of CPU cores, min CPU freq, max CPU freq and working memory of a paramiko client
        connected to a remote worker node

        Parameters
        ----------
        pm_client
            Paramiko client

        Returns
        -------
        dict


        """

        stdin, stdout, stderr = pm_client.exec_command("lscpu | grep 'Model name'")
        cpu = stdout.readline().split()
        cpu = ' '.join(map(str, cpu[2:]))
        print(f'CPU: {cpu}')

        stdin, stdout, stderr = pm_client.exec_command("lscpu | grep 'CPU(s)'")
        num_cpu_cores = int(stdout.readline().split(":")[1])
        print(f'Cores: {num_cpu_cores}')

        stdin, stdout, stderr = pm_client.exec_command("lscpu | grep 'min MHz'")
        cpu_min = float(stdout.readline().split(":")[1])
        print(f'CPU min: {cpu_min} MHz')

        stdin, stdout, stderr = pm_client.exec_command("lscpu | grep 'max MHz'")
        cpu_max = float(stdout.readline().split(":")[1])
        print(f'CPU max: {cpu_max} MHz')

        stdin, stdout, stderr = pm_client.exec_command("free -m | grep 'Mem'")
        total_mem = int(stdout.readline().split()[1])
        print(f'Total memory: {total_mem} MByte')
        print("")

        hw = {
            'cpu': cpu,
            'num_cpu_cores': num_cpu_cores,
            'cpu_min': cpu_min,
            'cpu_max': cpu_max,
            'total_mem': total_mem
        }
        return hw

    @staticmethod
    def ssh_connect(node, username, password=None, print_status=True):
        """Connect to a host via SSH and return a respective paramiko.SSHClient

        Parameters
        ----------
        node
            Name or IP-address of the host to connect to
        username
        password
            ssh_connect uses kerberos authentication so no password is required. If kerberos is not available on your
            network, Paramiko needs a password to create the SSH connection
        Returns
        -------
        paramiko.SSHClient()
            Is None if connection fails. For detailed information of the thrown exception see Paramiko documentation

        """
        client = paramiko.SSHClient()
        try:
            # Using kerberos authentication
            client.connect(node, username=username, gss_auth=True, gss_kex=True)
            if print_status:
                print(f'\'{node}\': Connection established!')
            return client
        except paramiko.ssh_exception.NoValidConnectionsError as err:
            if print_status:
                print(f'\'{node}\': ', err)
            return None
        except paramiko.ssh_exception.AuthenticationException as err:
            if print_status:
                print(f'\'{node}\': ', err)
            return None
        except paramiko.ssh_exception.SSHException as err:
            if print_status:
                print(f'\'{node}\': ', err)
            return None
        except IOError as err:
            if print_status:
                print(f'\'{node}\': ', err)
            return None


class ClusterGridSearch(ClusterCompute):
    def __init__(self, nodes, compute_dir=None):
        super().__init__(nodes, compute_dir)

        self.chunk_idx = 0
        self.res_file_collection = {}

        # Adding additional subfolders to the compute directory
        # Grid directory
        self.grid_dir = f'{self.compute_dir}/Grids'
        os.makedirs(self.grid_dir, exist_ok=True)

        # Config directory
        self.config_dir = f'{self.compute_dir}/Config'
        os.makedirs(self.config_dir, exist_ok=True)

        # Result directory
        self.res_dir = f'{self.compute_dir}/Results'
        os.makedirs(self.res_dir, exist_ok=True)

    def run(self, circuit_template: str, params: Union[dict, pd.DataFrame], param_map: dict, dt: float, simulation_time: float,
            inputs: dict, outputs: dict, sampling_step_size: float, chunk_size: (int, list),
            worker_env: str, worker_file: str, result_kwargs: dict = {}, config_kwargs: dict = {},
            add_template_info: bool = False, permute: bool = False, **kwargs) -> str:
        """Run multiple instances of grid_search simultaneously on different workstations in the compute cluster

        ClusterGridSearch requires all necessary data (worker script, worker environment, compute directory)
        to be stored on a server. After a connection is established, all data on the remote workers has to be accessible
        in the same way as it would be on the master worker (same root directory, same filepaths, etc.)
        Paths inside the run function have to be adjusted respectively.

        FTP implementation is planned in future versions for direct file transfer between the master and the workers.

        Parameters
        ----------
        circuit_template
            Path to the circuit template.
        params
            Dictionary containing lists of parameters to create the parameter grid from.
        param_map
            Key-value pairs that map the keys of param_grid to circuit variables.
        dt
            Simulation step-size in s.
        simulation_time
            Simulation time in s.
        inputs
            inputs as provided to the `run` method of `:class:ComputeGraph`.
        outputs
            Outputs as provided to the `run` method of `:class:ComputeGraph`.
        sampling_step_size
            Sampling step-size as provided to the `run` method of `:class:ComputeGraph`.
        permute
            If true, all combinations of the parameter values in params will be created.
        chunk_size
            Number of parameter combinations computed simultaneously on one worker
        worker_env
            Python executable inside an environment in which the remote worker script is called.
        worker_file
            Python script that will be executed by each remote worker.
        result_kwargs
            Key-value pairs that will be added to the result file's 'AdditionalData' dataset
        config_kwargs
            Key-value pairs that will be added to the config file.
        add_template_info
            If true, all operator templates and its variables are copied from the yaml file to a dedicated folder in the
            result file

        Returns
        -------
        str
            .hdf5 file containing the computation results as DataFrame in dataset '/Results/...'
        """

        t_total = t.time()

        print("")

        # Prepare parameter grid
        ########################
        print("***PREPARING PARAMETER GRID***")
        t0 = t.time()

        # Create DataFrame from param dictionary
        if isinstance(params, dict):
            param_grid = linearize_grid(params, permute=permute)
        else:
            param_grid = params

        # Create default parameter grid csv-file
        grid_idx = 0
        while os.path.exists(f'{self.grid_dir}/DefaultGrid_{grid_idx}.csv'):
            grid_idx += 1
        grid_file = f'{self.grid_dir}/DefaultGrid_{grid_idx}.csv'
        grid_name = Path(grid_file).stem
        param_grid.to_csv(grid_file, index=True)

        # Add desired chunk size to each node
        #####################################
        for i, client in enumerate(self.clients):
            if isinstance(chunk_size, list):
                client['chunk_size'] = chunk_size[i]
            else:
                client['chunk_size'] = chunk_size

        # Assign chunk indices to parameter grid
        working_grid = param_grid.copy()
        working_grid["status"] = 'unsolved'
        working_grid["chunk_idx"] = -1
        working_grid["err_count"] = 0

        print(f'Done! Elapsed time: {t.time() - t0:.3f} seconds')

        print("")

        # Check key consistency
        #######################
        print("***CHECKING PARAMETER GRID AND MAP FOR CONSISTENCY***")
        t0 = t.time()
        if not self.check_key_consistency(params, param_map):
            print("Terminating execution!")
            return ""
        print(f'Done! Elapsed time: {t.time() - t0:.3f} seconds')

        print("")

        # Create config file
        #####################
        print("***CREATING CONFIG FILE***")
        t0 = t.time()
        config_idx = 0
        while os.path.exists(f'{self.config_dir}/DefaultConfig_{config_idx}.json'):
            config_idx += 1
        config_file = f'{self.config_dir}/DefaultConfig_{config_idx}.json'
        self.create_cgs_config(fp=config_file,
                               circuit_template=circuit_template,
                               param_map=param_map,
                               dt=dt,
                               simulation_time=simulation_time,
                               inputs=inputs,
                               outputs=outputs,
                               sampling_step_size=sampling_step_size,
                               add_kwargs=config_kwargs)
        print(f'Done! Elapsed time: {t.time() - t0:.3f} seconds')

        print("")

        # Create global result file
        ############################
        print("***CREATING GLOBAL RESULT FILE***")
        t0 = t.time()
        # Create result directory and result file for current parameter grid
        grid_res_dir = f'{self.res_dir}/{grid_name}'
        os.makedirs(grid_res_dir, exist_ok=True)
        global_res_file = f'{grid_res_dir}/CGS_result_{grid_name}.h5'

        # Write grid and config information to global result file
        with h5py.File(global_res_file, 'a') as file:
            for key, value in params.items():
                file.create_dataset(f'/ParameterGrid/Keys/{key}', data=value)
            for key, value in result_kwargs.items():
                file.create_dataset(f'/AdditionalData/{key}', data=value)
            file.create_dataset(f'/Config/config_file', data=config_file)
            file.create_dataset(f'/Config/circuit_template', data=circuit_template)
            file.create_dataset(f'/Config/simulation_time', data=simulation_time)
            file.create_dataset(f'/Config/dt', data=dt)
            file.create_dataset(f'/Config/sampling_step_size', data=sampling_step_size)
            if add_template_info:
                template_file = f'{circuit_template.rsplit("/", 1)[0]}.yaml'
                self.add_template_information(template_file, file)

        param_grid.to_hdf(global_res_file, key='/ParameterGrid/Grid_df')
        print(f'Done. Elapsed time: {t.time() - t0:.3f} seconds')

        print("")

        # Create keyword dictionary for threads
        #######################################
        thread_kwargs = {
            "worker_env": worker_env,
            "worker_file": worker_file,
            "working_grid": working_grid,
            "grid_name": grid_name,
            "grid_res_dir": grid_res_dir,
            "config_file": config_file,
            "global_res_file": global_res_file
        }

        # TODO: Copy worker environment, worker file and configuration file to the worker, if necessary

        # Start cluster computation
        ###########################
        print("***STARTING CLUSTER COMPUTATION***")
        # Spawn threads to control each node connection and start computation
        threads = [self.spawn_thread(client, thread_kwargs) for client in self.clients]
        # Wait for all threads to finish
        for t_ in threads:
            t_.join()

        print("")
        print(f'Cluster computation finished. Elapsed time: {t.time() - t_total:.3f} seconds')

        # Check parameter combinations that failed multiple times to compute
        remaining_params = working_grid.loc[working_grid["status"] == "failed"].index
        if len(remaining_params) > 0:
            print("WARNING: The following parameter indices could not be computed: ")
            print(remaining_params)
        print("")

        # Write local results to global result file
        ###########################################
        print(f'***WRITING RESULTS TO GLOBAL RESULT FILE***')
        t0 = t.time()

        # Get sorted list of temporary result files to iterate through
        temp_res_files = glob.glob(f'{grid_res_dir}/*_temp*')
        temp_res_files.sort()

        # Read number of different circuit outputs and prepare lists to concatenate results
        res_dict = {}
        with pd.HDFStore(temp_res_files[0], "r") as store:
            for key in store.keys():
                res_dict[key] = []

        # Concatenate results from each temporary result file
        for file in temp_res_files:
            with pd.HDFStore(file, "r") as store:
                for idx, key in enumerate(store.keys()):
                    res_dict[key].append(store[key])

        # Create DataFrame for each output variable and write to global result file
        with pd.HDFStore(global_res_file, "a") as store:
            for key, value in res_dict.items():
                if len(value) > 0:
                    df = pd.concat(value, axis=1)
                    store.put(key=f'/Results/{key}', value=df)

        # Delete temporary local result files
        for file in temp_res_files:
            os.remove(file)

        print(f'Elapsed time: {t.time()-t0:.3f} seconds')
        print(f'Find results in: {grid_res_dir}')
        print("")

        working_grid.to_csv(f'{os.path.dirname(grid_file)}/{grid_name}_{self.compute_id}_ResultStatus.csv', index=True)

        # self.__del__()
        return global_res_file

    def thread_master(self, client: dict, thread_kwargs: dict):
        """Function that is executed by each thread to schedule computations on the respective worker

        Parameters
        ----------
        client
            Dictionary containing all information about the remote worker that is tied to the current thread
        thread_kwargs
            Dictionary containing all kwargs that are passed to the thread function

        Returns
        -------

        """
        thread_name = currentThread().getName()
        connection_lost = False
        connection_lost_counter = 0

        # Get client information
        pm_client = client["paramiko_client"]
        logfile = client["logfile"]
        chunk_size = client["chunk_size"]

        # Get keyword arguments
        config_file = thread_kwargs["config_file"]
        working_grid = thread_kwargs["working_grid"]
        grid_name = thread_kwargs["grid_name"]
        grid_res_dir = thread_kwargs["grid_res_dir"]
        worker_env = thread_kwargs["worker_env"]
        worker_file = thread_kwargs["worker_file"]

        # Prepare worker command
        command = f'{worker_env} {worker_file}'

        # Create folder to save local subgrids to
        subgrid_dir = f'{self.grid_dir}/Subgrids/{grid_name}/{thread_name}'
        os.makedirs(subgrid_dir, exist_ok=True)
        subgrid_idx = 0

        # Start scheduler
        #################
        while True:

            # Temporarily disable thread switching
            with self.lock:

                # Fetch grid chunks
                ####################

                # Get all parameters that haven't been successfully computed yet
                remaining_params = working_grid.loc[working_grid["status"] == "unsolved"]
                if remaining_params.empty:
                    print(f'[T]\'{thread_name}\': No more parameter combinations available!')
                    break
                else:
                    # Find chunk index of first value in remaining params and fetch all parameter combinations with the
                    # same chunk index
                    param_idx, chunk_idx = self._fetch_index(remaining_params, chunk_size, working_grid)
                    working_grid.loc[param_idx, "status"] = "pending"

                    print(f'[T]\'{thread_name}\': Fetching {len(param_idx)} indices: ', end="")
                    print(f'[{param_idx[0]}] - [{param_idx[-1]}]')

                    # Create parameter sub-grid
                    ###########################
                    subgrid_fp = f'{subgrid_dir}/{thread_name}_Subgrid_{subgrid_idx}.h5'
                    subgrid_df = working_grid.iloc[param_idx]
                    subgrid_df.to_hdf(subgrid_fp, key="subgrid")
                    subgrid_idx += 1

                    # TODO: Copy subgrid to worker if necessary

                    # Temporary result file for current subgrid
                    ###########################################
                    local_res_file = f'{grid_res_dir}/CGS_result_{grid_name}_' \
                        f'chunk_{chunk_idx:02}_idx_{param_idx[0]}-{param_idx[-1]}_temp.h5'
                    self.res_file_collection[chunk_idx] = local_res_file

                    # Execute worker script on the remote host
                    ##########################################
                    t0 = t.time()

                    try:
                        print(f'[T]\'{thread_name}\': Starting remote computation...')
                        stdin, stdout, stderr = pm_client.exec_command(command +
                                                                       f' --config_file={config_file}'
                                                                       f' --subgrid={subgrid_fp}'
                                                                       f' --local_res_file={local_res_file}'
                                                                       f' &>> {logfile}',  # redirect and append stdout
                                                                                           # and stderr to logfile
                                                                       get_pty=True)       # execute in pseudoterminal
                    except paramiko.ssh_exception.SSHException as e:
                        # SSH connection has been lost
                        # (remote machine shut down, ssh connection has been killed manually, ...)
                        print(f'[T]\'{thread_name}\': ERROR: {e}')
                        working_grid.at[param_idx, "status"] = "unsolved"
                        connection_lost = True

            # Lock released, thread switching enabled

            # Try to reconnect to host if connection has been lost
            ######################################################
            if connection_lost and connection_lost_counter < 2:
                # Attempt to reconnect while there are still parameter chunks to fetch
                while True:
                    if working_grid.loc[working_grid["status"] == "unsolved"].empty:
                        # Stop thread execution if no more parameters are available
                        return
                    else:
                        print('Attempting to reconnect')
                        pm_client = self.ssh_connect(thread_name, username=getpass.getuser(), print_status=False)
                        if pm_client:
                            print(f'[T]\'{thread_name}\': Reconnected!')
                            connection_lost = False
                            # Escape reconnection loop
                            break
                        t.sleep(30)
                # Jump to the beginning of scheduler loop if reconnection was successful
                continue

            # Wait for remote computation exit status
            # (independent of success or failure)
            #########################################
            exit_status = stdout.channel.recv_exit_status()

            # Update grid status
            ####################
            with self.lock:
                # Remote machine executed worker script successfully
                if exit_status == 0:
                    print(f'[T]\'{thread_name}\': Remote computation finished. Elapsed time: {t.time()-t0:.3f} seconds')
                    print(f'[T]\'{thread_name}\': Updating grid status')
                    try:
                        # Check if data has been written to result file
                        with pd.HDFStore(local_res_file, "r") as store:
                            # Check if temporary result file (hdf5) contains keys
                            if len(store.keys()) == 0:
                                raise KeyError
                            # Check if each key contains data
                            for key in store.keys():
                                if len(store[key].index) == 0:
                                    raise KeyError
                        working_grid.at[param_idx, 'status'] = 'done'
                    except (KeyError, FileNotFoundError):
                        for row in param_idx:
                            if working_grid.loc[row]["err_count"] < 2:
                                working_grid.at[row, "status"] = "unsolved"
                                working_grid.at[row, "err_count"] = working_grid.iloc[row]["err_count"] + 1
                            else:
                                working_grid.at[row, "status"] = "failed"

                # Remote execution was interrupted
                else:
                    print(f'[T]\'{thread_name}\': Remote computation failed with exit status {exit_status}')
                    connection_lost_counter += 1
                    for row in param_idx:
                        if working_grid.loc[row]["err_count"] < 4:
                            working_grid.at[row, "status"] = "unsolved"
                            working_grid.at[row, "err_count"] = working_grid.iloc[row]["err_count"] + 1
                        else:
                            working_grid.at[row, "status"] = "failed"
                    if connection_lost_counter >= 2:
                        print('Excluding worker from pool')
                        return

            # Lock released, thread switching enabled
        # End of scheduler loop

        # TODO: Close pty on remote machine?

    # End of Thread master

    def _fetch_index(self, remaining_params, worker_chunk_size, working_grid):
        param_idx = []
        chunk_count = 0
        chunk_idx = self.chunk_idx
        for i, row in remaining_params.iterrows():
            if chunk_count == worker_chunk_size:
                self.chunk_idx += 1
                return pd.Index(param_idx), chunk_idx
            elif row['chunk_idx'] == -1:
                # Chunk parameter grid
                working_grid.loc[i, 'chunk_idx'] = self.chunk_idx
                param_idx.append(i)
                chunk_count += 1
            else:
                pass
        # Whole parameter grid is chunked
        if len(param_idx) == 0:
            # get all parameters with the same valid chunk index
            chunk_idx = remaining_params.iloc[0]["chunk_idx"]
            param_idx = remaining_params.loc[remaining_params["chunk_idx"] == chunk_idx].index

        return pd.Index(param_idx), chunk_idx

    #################################
    # CGS internal helper functions #
    #################################
    @staticmethod
    def chunk_grid(grid: pd.DataFrame, chunk_size: int):
        """Create a pd.DataFrame from the params dict and assign a chunk index to each parameter combination

        Parameters
        ----------
        grid
            pd.DataFrame with all parameter combinations that can be traversed linearly
        chunk_size
            Number of parameter combinations to be computed simultaneously on one worker

        Returns
        -------
            pd.DataFrame

        """
        # Add status columns to grid
        chunked_grid = grid.copy()
        chunked_grid["status"] = 'unsolved'
        chunked_grid["chunk_idx"] = -1
        chunked_grid["err_count"] = 0

        # Assign a chunk index to each parameter combination
        chunk_count = 0
        while True:
            param_idx = chunked_grid.loc[chunked_grid["status"] == "unsolved"].index[:chunk_size]
            if param_idx.empty:
                break
            else:
                chunked_grid.at[param_idx, 'chunk_idx'] = chunk_count
                chunked_grid.at[param_idx, 'status'] = "chunked"
                chunk_count += 1
        chunked_grid["status"] = 'unsolved'

        return chunked_grid

    @staticmethod
    def check_key_consistency(param_grid: dict, param_map: dict):
        """Check if keys in param_grid and param_map match

        Parameters
        ----------
        param_grid
        param_map

        Returns
        -------
        bool

        """
        grid_key_lst = list(param_grid.keys())
        map_key_lst = list(param_map.keys())
        # Not all keys of parameter map can be found in parameter grid
        if not all((grid_key in map_key_lst for grid_key in grid_key_lst)):
            print("Not all parameter grid keys found in parameter map")
            print("Parameter map keys:")
            print(*list(param_map.keys()))
            print("Parameter grid keys:")
            print(*list(param_grid.keys()))
            return False
        # Parameter grid and parameter map match
        else:
            print("All parameter grid keys found in parameter map")
            return True

    @staticmethod
    def create_cgs_config(fp: str, circuit_template: str, param_map: dict, dt: float, simulation_time: float,
                          inputs: dict, outputs: dict, sampling_step_size: float, add_kwargs: dict):
        """Creates a configfile.json containing a dictionary with all input parameters as key-value pairs

        Parameters
        ----------
        fp
        circuit_template
        param_map
        dt
        simulation_time
        inputs
        outputs
        sampling_step_size
        add_kwargs

        Returns
        -------

        """
        config_dict = {
            "circuit_template": circuit_template,
            "param_map": param_map,
            "dt": dt,
            "simulation_time": simulation_time,
            "outputs": outputs,
            "sampling_step_size": sampling_step_size,
        }
        if inputs:
            config_dict["inputs"] = {str(*inputs.keys()): list(*inputs.values())}
        for key, value in add_kwargs.items():
            config_dict[key] = value
        with open(fp, "w") as f:
            json.dump(config_dict, f, indent=2)

    @staticmethod
    def add_template_information(yaml_fp, hdf5_file):
        """Add opearator information of the circuit template to the global result file"""
        import yaml

        with open(yaml_fp, 'r') as stream:
            try:
                yaml_dict = yaml.safe_load(stream)
            except yaml.YAMLError as exc:
                print(exc)

        for operator_key, operator_value in yaml_dict.items():
            if "Op" in operator_key:
                for temp_key, temp_value in operator_value.items():
                    if isinstance(temp_value, str):
                        hdf5_file.create_dataset(f'/TemplateInfo/{operator_key}/{temp_key}', data=temp_value)
                    if isinstance(temp_value, list):
                        for idx, eq in enumerate(temp_value):
                            hdf5_file.create_dataset(f'/TemplateInfo/{operator_key}/{temp_key}/eq_{idx}', data=eq)
                    elif isinstance(temp_value, dict):
                        for key, value in temp_value.items():
                            try:
                                hdf5_file.create_dataset(f'/TemplateInfo/{operator_key}/{temp_key}/{key}', data=value["default"])
                            except:
                                hdf5_file.create_dataset(f'/TemplateInfo/{operator_key}/{temp_key}/{key}', data=value)

#####################
# Utility functions #
#####################


def linearize_grid(grid: dict, permute: bool = False) -> pd.DataFrame:
    """Turns the grid into a grid that can be traversed linearly, i.e. pairwise.

    Parameters
    ----------
    grid
        Parameter grid.
    permute
        If true, all combinations of the parameter values in grid will be created.

    Returns
    -------
    pd.DataFrame
        Resulting linear grid in form of a data frame.

    """

    arg_lengths = [len(arg) for arg in grid.values()]

    if len(list(set(arg_lengths))) == 1 and not permute:
        return pd.DataFrame(grid)
    else:
        vals, keys = [], []
        for key, val in grid.items():
            vals.append(val)
            keys.append(key)
        new_grid = np.stack(np.meshgrid(*tuple(vals)), -1).reshape(-1, len(grid))
        return pd.DataFrame(new_grid, columns=keys)


def adapt_circuit(circuit: CircuitIR, params: dict, param_map: dict) -> CircuitIR:
    """Changes the parametrization of a circuit.

    Parameters
    ----------
    circuit
        Circuit instance.
    params
        Key-value pairs of the parameters that should be changed.
    param_map
        Map between the keys in params and the circuit variables.

    Returns
    -------
    CircuitIR
        Updated circuit instance.

    """

    for key in params.keys():
        val = params[key]
        for op, var in param_map[key]['var']:
            nodes = param_map[key]['nodes'] if 'nodes' in param_map[key] else []
            edges = param_map[key]['edges'] if 'edges' in param_map[key] else []
            for node in nodes:
                if op in circuit.nodes[node]['node'].op_graph.nodes:
                    circuit.nodes[node]['node'].op_graph.nodes[op]['variables'][var]['value'] = float(val)
            for source, target, edge in edges:
                if op in circuit.edges[source, target, edge]:
                    circuit.edges[source, target, edge][op][var] = float(val)
                elif var in circuit.edges[source, target, edge]:
                    circuit.edges[source, target, edge][var] = float(val)

    return circuit


class StreamTee(object):
    """Tee all stdout to a specified logfile"""
    def __init__(self, stream1, stream2fp):
        stream2 = open(stream2fp, "a")
        self.stream1 = stream1
        self.stream2 = stream2
        self.__missing_method_name = None  # Hack!

    def __getattribute__(self, name):
        return object.__getattribute__(self, name)

    def __getattr__(self, name):
        self.__missing_method_name = name  # Could also be a property
        return getattr(self, '__methodmissing__')

    def __methodmissing__(self, *args, **kwargs):
        # Emit method call to the log copy
        callable2 = getattr(self.stream2, self.__missing_method_name)
        callable2(*args, **kwargs)

        # Emit method call to stdout (stream 1)
        callable1 = getattr(self.stream1, self.__missing_method_name)
        return callable1(*args, **kwargs)<|MERGE_RESOLUTION|>--- conflicted
+++ resolved
@@ -140,13 +140,8 @@
     # create backend graph
     if not init_kwargs:
         init_kwargs = {}
-<<<<<<< HEAD
-    vectorize = init_kwargs.pop('vectorization', 'nodes')
-    net = ComputeGraph(circuit, dt=dt, vectorization=vectorize, **init_kwargs)
-=======
     vectorization = init_kwargs.pop('vectorization', 'nodes')
     net = ComputeGraph(circuit, dt=dt, vectorization=vectorization, **init_kwargs)
->>>>>>> 3afae966
 
     # adjust input of simulation to combined network
     for inp_key, inp in inputs.items():
