
# -*- coding: utf-8 -*-
#
#
# PyRates software framework for flexible implementation of neural 
# network model_templates and simulations. See also:
# https://github.com/pyrates-neuroscience/PyRates
# 
# Copyright (C) 2017-2018 the original authors (Richard Gast and 
# Daniel Rose), the Max-Planck-Institute for Human Cognitive Brain 
# Sciences ("MPI CBS") and contributors
# 
# This program is free software: you can redistribute it and/or modify
# it under the terms of the GNU General Public License as published by
# the Free Software Foundation, either version 3 of the License, or
# (at your option) any later version.
# 
# This program is distributed in the hope that it will be useful,
# but WITHOUT ANY WARRANTY; without even the implied warranty of
# MERCHANTABILITY or FITNESS FOR A PARTICULAR PURPOSE.  See the
# GNU General Public License for more details.
# 
# You should have received a copy of the GNU General Public License
# along with this program.  If not, see <https://www.gnu.org/licenses/>
# 
# CITATION:
# 
# Richard Gast and Daniel Rose et. al. in preparation
"""Visualization functionality for pyrates networks and backend simulations.
"""

# external imports
import seaborn as sb
import networkx.drawing.nx_pydot as pydot
import pandas as pd
import numpy as np
import matplotlib.pyplot as plt
from mpl_toolkits.mplot3d import Axes3D
from typing import Union, Optional

# pyrates internal imports

# meta infos
__author__ = "Richard Gast, Daniel Rose"
__status__ = "development"


def create_cmap(name: str = None, palette_type: str = None, as_cmap: bool = True, **kwargs) -> Union[list, plt.Axes]:
    """Create a colormap or color palette object.

    Parameters
    ----------
    name
        Name of the pyrates colormap. If specified, palette_type will be ignored.
    palette_type
        Type of the seaborn color palette to use. Only necessary if no name is specified.
    as_cmap
        If true, a matplotlib colormap object will be returned. Else a seaborn color palette (list).
    kwargs
        Keyword arguments for the wrapped seaborn functions.

    Returns
    -------
    Union[list, plt.Axes]
        cmap or seaborn color palette.

    """

    from seaborn import cubehelix_palette, dark_palette, light_palette, diverging_palette, hls_palette, husl_palette, \
        color_palette, crayon_palette, xkcd_palette, mpl_palette
    import matplotlib.colors as mcolors

    if '/' in name:

        # create diverging colormap
        name1, name2 = name.split('/')
        vmin = kwargs.pop('vmin', 0.)
        vmax = kwargs.pop('vmax', 1.)
        if type(vmin) is float:
            vmin = (vmin, vmin)
        if type(vmax) is float:
            vmax = (vmax, vmax)
        kwargs1 = kwargs.pop(name1, kwargs)
        kwargs2 = kwargs.pop(name2, kwargs)
        cmap1 = create_cmap(name1, **kwargs1, as_cmap=True)
        cmap2 = create_cmap(name2, **kwargs2, as_cmap=True)
        n = kwargs.pop('n_colors', 10)
        if type(n) is int:
            n = (n, n)
        colors = np.vstack((cmap1(np.linspace(vmin[0], vmax[0], n[0])),
                            cmap2(np.linspace(vmin[1], vmax[1], n[1])[::-1])))
        return mcolors.LinearSegmentedColormap.from_list('cmap_diverging', colors)

    # extract colorrange
    if as_cmap:
        vmin = kwargs.pop('vmin', 0.)
        vmax = kwargs.pop('vmax', 1.)
        n = kwargs.pop('n_colors', 10)
        crange = np.linspace(vmin, vmax, n) if vmax-vmin < 1. else None
    else:
        crange = None

    if 'pyrates' in name:

        # create pyrates colormap
        if name == 'pyrates_red':
            cmap = cubehelix_palette(as_cmap=as_cmap, start=-2.0, rot=-0.1, **kwargs)
        elif name == 'pyrates_green':
            cmap = cubehelix_palette(as_cmap=as_cmap, start=2.5, rot=-0.1, **kwargs)
        elif name == 'pyrates_blue':
            cmap = dark_palette((210, 90, 60), as_cmap=as_cmap, input='husl', **kwargs)
        elif name == 'pyrates_yellow':
            cmap = dark_palette((70, 95, 65), as_cmap=as_cmap, input='husl', **kwargs)
        elif name == 'pyrates_purple':
            cmap = dark_palette((270, 50, 55), as_cmap=as_cmap, input='husl', **kwargs)

    else:

        # create seaborn colormap
        if palette_type == 'cubehelix':
            cmap = cubehelix_palette(as_cmap=as_cmap, **kwargs)
        elif palette_type == 'dark':
            cmap = dark_palette(as_cmap=as_cmap, **kwargs)
        elif palette_type == 'light':
            cmap = light_palette(as_cmap=as_cmap, **kwargs)
        elif palette_type == 'hls':
            cmap = hls_palette(**kwargs)
        elif palette_type == 'husl':
            cmap = husl_palette(**kwargs)
        elif palette_type == 'diverging':
            cmap = diverging_palette(as_cmap=as_cmap, **kwargs)
        elif palette_type == 'crayon':
            cmap = crayon_palette(**kwargs)
        elif palette_type == 'xkcd':
            cmap = xkcd_palette(**kwargs)
        elif palette_type == 'mpl':
            cmap = mpl_palette(name, **kwargs)
        else:
            cmap = color_palette(name, **kwargs)

    # apply colorrange
    if crange is not None:
        cmap = mcolors.LinearSegmentedColormap.from_list(name, cmap(crange))

    return cmap


def plot_timeseries(data: pd.DataFrame, variable: str = 'value', plot_style: str = 'line_plot',
                    bg_style: str = 'darkgrid', **kwargs) -> plt.Axes:
    """Plot timeseries from a data frame.

    Parameters
    ----------
    data
        Results of a pyrates simulation.
    variable
        Name of the variable to be plotted
    plot_style
        Can be either `line_plot` for plotting with seaborn.lineplot() or `ridge_plot` for using seaborn.lineplot()
        on a grid with the y-axis being separated for each population.
    bg_style
        Background style of the seaborn plot
    kwargs
        Additional key-word arguments for the seaborn function.

    Returns
    -------
    plt.Axes
        Handle of the figure axes the time-series were plotted into.

    """

    sb.set_style(bg_style)

    # pre-process data
    demean = kwargs.pop('demean', False)
    if demean:
        for i in range(data.shape[1]):
            data.iloc[:, i] -= np.mean(data.iloc[:, i])
            data.iloc[:, i] /= np.std(data.iloc[:, i])
    title = kwargs.pop('title', '')

    # Convert the dataframe to long-form or "tidy" format if necessary
<<<<<<< HEAD
    data['time'] = data.index
    df = pd.melt(data,
=======
    if type(data) is pd.Series:
        data_tmp = pd.DataFrame(data=data.values, columns=[variable], index=data.index)
    else:
        data_tmp = data.copy()
    idx = kwargs.pop('tmin', data_tmp.index[0])
    data_tmp = data_tmp.loc[idx:, :]
    data_tmp['time'] = data_tmp.index
    df = pd.melt(data_tmp,
>>>>>>> 3e041036
                 id_vars='time',
                 var_name='node',
                 value_name=variable)

    # create color palette
    if 'cmap' in kwargs:
        cmap = kwargs.pop('cmap')
    else:
        col_pal_args = ['start', 'rot', 'gamma', 'hue', 'light', 'dark', 'reverse', 'n_colors']
        kwargs_tmp = {}
        for key in kwargs.copy().keys():
            if key in col_pal_args:
                kwargs_tmp[key] = kwargs.pop(key)
        if 'n_colors' not in kwargs_tmp:
            kwargs_tmp['n_colors'] = data_tmp.shape[1] - 1
        cmap = sb.cubehelix_palette(**kwargs_tmp)

    if 'ax' not in kwargs.keys():
        _, ax = plt.subplots()
        kwargs['ax'] = ax

    if plot_style == 'line_plot':

        # simple timeseries plot
        if 'ci' not in kwargs:
            kwargs['ci'] = None
        ylabel = kwargs.pop('ylabel', df.columns.values[0] if len(df.columns.values) == 1 else df.columns.values[0][-1])
        xlabel = kwargs.pop('xlabel', 'time')
        ax = sb.lineplot(data=df, x='time', y=variable, hue='node', palette=cmap, **kwargs)
        ax.set_title(title)
        ax.set_ylabel(ylabel)
        ax.set_xlabel(xlabel)

    elif plot_style == 'ridge_plot':

        # create facet grid
        grid_args = ['col_wrap', 'sharex', 'sharey', 'height', 'aspect', 'row_order', 'col_order',
                     'dropna', 'legend_out', 'margin_titles', 'xlim', 'ylim', 'gridspec_kws', 'size',
                     'subplot_kws']
        kwargs_tmp = {}
        for key in kwargs.copy().keys():
            if key in grid_args:
                kwargs_tmp[key] = kwargs.pop(key)
        facet_hue = kwargs.pop('facet_hue', 'node')
        facet_row = kwargs.pop('facet_row', 'node')
        ax = sb.FacetGrid(df, row=facet_row, hue=facet_hue, palette=cmap, **kwargs_tmp)
        plt.close(plt.figure(plt.get_fignums()[-2]))

        # map line plots
        ax.map(sb.lineplot, 'time', variable, ci=None)
        ax.map(plt.axhline, y=0, lw=2, clip_on=False)

        # labeling args
        label_args = ['fontsize']
        kwargs_tmp = {}
        for key in kwargs.copy().keys():
            if key in label_args:
                kwargs_tmp[key] = kwargs.pop(key)

        # Define and use a simple function to label the plot in axes coordinates
        def label(x, color, label):
            ax_tmp = plt.gca()
            ax_tmp.text(0, .1, label, fontweight="bold", color=color,
                        ha="left", va="center", transform=ax_tmp.transAxes, **kwargs_tmp)

        ax.map(label, 'time')

        # Set the subplots to overlap
        hspace = kwargs.pop('hspace', -.05)
        ax.fig.subplots_adjust(hspace=hspace)

        # Remove axes details that don't play well with overlap
        ax.set_titles("")
        ax.set(yticks=[])
        ax.despine(bottom=True, left=True)

    else:

        raise ValueError(f'Plot style is not supported by this function: {plot_style}. Check the documentation of the '
                         f'argument `plot_style` for valid options.')

    return ax


def plot_connectivity(fc: Union[np.ndarray, pd.DataFrame], threshold: Optional[float] = None, plot_style: str = 'heatmap',
                      bg_style: str = 'whitegrid', node_order: Optional[list] = None, auto_cluster: bool = False,
                      **kwargs) -> plt.Axes:
    """Plot functional connectivity between nodes in backend.

    Parameters
    ----------
    fc
        Pandas dataframe containing or numpy array containing the functional connectivities.
    threshold
        Connectivtiy threshold to be applied (only connectivities larger than the threshold will be shown).
    plot_style
        Can either be `heatmap` for plotting with seaborn.heatmap or `circular_graph` for plotting with
         mne.viz.plot_connectivity_circle. Check out the respective function docstrings for information on
         their arguments (can be passed to kwargs).
    bg_style
        Only relevant if plot_style == heatmap. Then this will define the style of the background of the plot.
    node_order
        Order in which the nodes should appear in the plot.
    auto_cluster
        If true, automatic cluster detection will be used to arange the nodes
    kwargs
        Additional arguments for the fc calculation or fc plotting that can be passed.

    Returns
    -------
    plt.Axes
        Handle of the axis the plot was created in.

    """

    # turn fc into dataframe if necessary
    if type(fc) is np.ndarray:
        rows = kwargs.pop('yticklabels') if 'yticklabels' in kwargs.keys() else [str(i) for i in range(fc.shape[0])]
        cols = kwargs.pop('xticklabels') if 'xticklabels' in kwargs.keys() else [str(i) for i in range(fc.shape[0])]
        fc = pd.DataFrame(fc, index=[str(r) for r in rows], columns=[str(c) for c in cols])

    # apply threshold
    if threshold:
        fc[fc < threshold] = 0.

    # cluster the columns
    #####################

    if auto_cluster:

        idx_r = [i for i in range(fc.shape[0])]
        idx_c = [i for i in range(fc.shape[1])]

        # Create a categorical color palette for node groups
        col_pal_args = ['h', 's', 'l']
        kwargs_tmp = {}
        for key in kwargs.keys():
            if key in col_pal_args:
                kwargs_tmp[key] = kwargs.pop(key)
        node_pal = sb.husl_palette(len(idx_c), **kwargs_tmp)
        nodes = fc.columns.values
        node_lut = dict(zip(map(str, nodes), node_pal))

        # Convert the palette to vectors that will be drawn on the side of the fc plot
        node_colors = pd.Series(nodes, index=fc.columns).map(node_lut)

    elif node_order:

        idx_c = [node_order.index(n) for n in fc.columns.values]
        idx_r = [i for i in range(fc.shape[0])]

    else:

        idx_r = [i for i in range(fc.shape[0])]
        idx_c = [i for i in range(fc.shape[1])]

    fc = fc.iloc[idx_r, idx_c]

    # plot the functional connectivities
    ####################################

    # choose plot style
    if plot_style == 'heatmap':

        # seaborn plot
        if 'xticklabels' not in kwargs:
            kwargs['xticklabels'] = fc.columns.values[idx_c]
        if 'yticklabels' not in kwargs:
            kwargs['yticklabels'] = fc.index[idx_r]

        sb.set_style(bg_style)

        if auto_cluster:
            ax = sb.clustermap(data=fc, row_colors=node_colors, col_colors=node_colors, **kwargs)
        else:
            ax = sb.heatmap(fc, **kwargs)

    elif plot_style == 'circular_graph':

        # mne python plot
        from mne.viz import circular_layout, plot_connectivity_circle

        # get node order for node layout
        node_names = fc.columns.values
        if auto_cluster:
            cluster_args = ['method', 'metric', 'z_score', 'standard_scale']
            kwargs_tmp = {}
            for key in kwargs.keys():
                if key in cluster_args:
                    kwargs_tmp[key] = kwargs.pop(key)
            clust_map = sb.clustermap(data=fc, row_colors=node_colors, col_colors=node_colors, **kwargs_tmp)
            node_order = [node_names[idx] for idx in clust_map.dendrogram_row.reordered_ind]
        elif not node_order:
            node_order = list(node_names)

        # create circular node layout
        kwargs_tmp = {}
        layout_args = ['start_pos', 'start_between', 'group_boundaries', 'group_sep']
        for key in kwargs.keys():
            if key in layout_args:
                kwargs_tmp[key] = kwargs.pop(key)
        node_angles = circular_layout(node_names, node_order, **kwargs_tmp)

        # plot the circular graph
        ax = plot_connectivity_circle(fc.values, node_names, node_angles=node_angles, **kwargs)

    else:

        raise ValueError(f'Plot style is not supported by this function: {plot_style}. Check the documentation of the '
                         f'argument `plot_style` for valid options.')

    return ax


def plot_phase(data: pd.DataFrame, bg_style: str = 'whitegrid', **kwargs) -> sb.FacetGrid:
    """Plot phase of populations in a polar plot.

    Parameters
    ----------
    data
        Long (tidy) format dataframe containing fields `node`, `phase` and `amplitude`.
    bg_style
        Background style of the plot.
    kwargs
        Additional keyword args to be passed to `seaborn.FacetGrid` or `seaborn.scatterplot`

    Returns
    -------
    sb.FacetGrid
        Axis handle of the created plot.

    """

    sb.set(style=bg_style)

    # create facet grid
    grid_args = ['col_wrap', 'sharex', 'sharey', 'height', 'aspect', 'palette', 'row_order', 'col_order',
                 'hue_order', 'hue_kws', 'dropna', 'legend_out', 'margin_titles', 'xlim', 'ylim',
                 'gridspec_kws', 'size']
    kwargs_tmp = {}
    for key in kwargs.keys():
        if key in grid_args:
            kwargs_tmp[key] = kwargs.pop(key)
    ax = sb.FacetGrid(data, hue='node', subplot_kws=dict(polar=True), despine=False, **kwargs_tmp)

    # plot phase and amplitude into polar plot
    scatter_kwargs = ['style', 'sizes', 'size_order', 'size_norm', 'markers', 'style_order', 'x_bins', 'y_bins',
                      'units', 'estimator', 'ci', 'n_boot', 'alpha', 'x_jitter', 'y_jitter', 'legend', 'ax']
    kwargs_tmp2 = {}
    for key in kwargs.keys():
        if key in scatter_kwargs:
            kwargs_tmp2[key] = kwargs.pop(key)
    ax.map(sb.scatterplot, 'phase', 'amplitude', **kwargs_tmp2)

    # plot customization
    ax_tmp = ax.facet_axis(0, 0)
    ax_tmp.set_ylim(np.min(data['amplitude']), np.max(data['amplitude']))
    ax_tmp.axes.yaxis.set_label_coords(1.15, 0.75)
    ax_tmp.set_ylabel(ax_tmp.get_ylabel(), rotation=0)
    locs, _ = plt.yticks()
    plt.yticks(locs)
    locs, labels = plt.xticks()
    labels = [np.round(l._x, 3) for l in labels]
    plt.xticks(locs, labels)

    return ax


def plot_psd(data: pd.DataFrame, fmin: float = 0., fmax: float = 100., tmin: float = 0.0, **kwargs) -> plt.Axes:
    """Plots the power-spectral density for each column in data.

    Parameters
    ----------
    data
        Dataframe with simulation results.
    fmin
        Minimum frequency to be displayed.
    fmax
        Maximum frequency to be displayed.
    tmin
        Time at which to start psd calculation.
    kwargs
        Additional keyword arguments to be passed to `mne.viz.plot_raw_psd`.

    Returns
    -------
    plt.Axes
        Handle of the created plot.

    """

    from pyrates.utility import mne_from_dataframe
    from mne.viz import plot_raw_psd

    if type(data) is pd.DataFrame and 'out_var' in data.columns.names and len(data.columns.names) > 1:

        # create heatmap
        ################

        # calculate psd's for each condition
        psd_keys = ['n_fft', 'picks', 'n_overlap', 'dB', 'estimate', 'average', 'n_jobs']
        psd_kwargs = {}
        for k in kwargs.copy():
            if k in psd_keys:
                psd_kwargs[k] = kwargs.pop(k)
        data_col = []
        col_names = []
        for col in data.columns.values:
            _ = plot_psd(data[col[:-1]], show=False, fmin=fmin, fmax=fmax, tmin=tmin, **psd_kwargs)
            pow = list(plt.gca().get_lines()[-1].get_ydata())
            freqs = list(plt.gca().get_lines()[-1].get_xdata())
            data_col.append(pow)
            col_names.append(col[:-1])
            plt.close(plt.gcf())
        df = pd.DataFrame(data=np.asarray(data_col).T, columns=col_names, index=np.round(freqs, decimals=1))

        # plot the data
        ax = plot_connectivity(df.values[::-1, :], xticklabels=df.columns.values,
                               yticklabels=df.index[::-1], plot_style='heatmap', **kwargs)
        return ax

    else:

        # create line plot
        ##################

        if len(data.shape) < 2:
            data = pd.DataFrame(data=data.values, columns=['data'], index=data.index)
        raw = mne_from_dataframe(data)
        return plot_raw_psd(raw, tmin=tmin, fmin=fmin, fmax=fmax, **kwargs).axes


def plot_tfr(data: np.ndarray, freqs: list, nodes: Optional[list] = None, separate_nodes: bool = True, **kwargs
             ) -> plt.Axes:
    """

    Parameters
    ----------
    data
        Numpy array (n x f x t) containing the instantaneous power estimates for each node (n), each frequency (f) at
        every timestep (t).
    freqs
        Frequencies of interest.
    nodes
        Nodes of interest in order of interest.
    separate_nodes
        If true, create a separate figure for each node.
    kwargs
        Additional keyword arguments to be passed to `seaborn.heatmap` or `seaborn.FacetGrid`.

    Returns
    -------
    plt.Axes
        Handle of the created plot.

    """

    if not nodes:
        nodes = [i for i in range(data.shape[0])]
    if 'xticklabels' not in kwargs.keys():
        if 'step_size' in kwargs.keys():
            xticks = np.round(np.arange(0, data.shape[2]) * kwargs.pop('step_size'), decimals=3)
            kwargs['xticklabels'] = [str(t) for t in xticks]
    if 'yticklabels' not in kwargs.keys():
        kwargs['yticklabels'] = [str(f) for f in freqs]

    if separate_nodes:

        # plot heatmap separately for each node
        for n in range(data.shape[0]):
            _, ax = plt.subplots()
            ax = sb.heatmap(data[n, :, :], ax=ax, **kwargs)

    else:

        # Convert the dataframe to long-form or "tidy" format
        indices = pd.MultiIndex.from_product((nodes, freqs, range(data.shape[2])), names=('nodes', 'freqs', 'time'))
        data = pd.DataFrame(data.flatten(), index=indices, columns=('values',)).reset_index()

        # create facet grid
        grid_args = ['col_wrap', 'sharex', 'sharey', 'height', 'aspect', 'palette', 'col_order',
                     'dropna', 'legend_out', 'margin_titles', 'xlim', 'ylim', 'gridspec_kws', 'size']
        kwargs_tmp = {}
        for key in kwargs.keys():
            if key in grid_args:
                kwargs_tmp[key] = kwargs.pop(key)
        ax = sb.FacetGrid(data, col='nodes', **kwargs_tmp)

        # map heatmaps to grid
        ax.map_dataframe(_draw_heatmap, 'time', 'freqs', 'values', cbar=False, square=True, **kwargs)

    return ax


def plot_network_graph(circuit, _format: str = "png", path: str = None, prog="dot", **pydot_args):
    """Simple straight plot using graphviz via pydot.

    Parameters
    ----------
    circuit
        `CircuitIR` instance to plot graph from
    _format
        output format
    path
        path to print image to. If `None` is given, will try to plot using matplotlib/IPython
    prog
        graphviz layout algorithm name. Defaults to "dot". Another recommendation is "circo". Other valid options:
        "fdp", "neato", "osage", "patchwork", "twopi", "pydot_args". See graphviz documentation for more info.

    Returns
    -------

    """

    import networkx as nx
    # import pydot

    # copy plain node names and plain edges, to avoid conflicts with graphviz
    graph = nx.MultiDiGraph()
    nodes = (node for node in circuit.graph.nodes)
    graph.add_nodes_from(nodes)
    edges = (edge for edge in circuit.graph.edges)
    graph.add_edges_from(edges)

    # pass graph to pydot
    dot_graph = nx.drawing.nx_pydot.to_pydot(graph)

    # check and format given path
    if path:
        return write_graph(path, dot_graph, prog, **pydot_args)

    else:
        return show_graph(dot_graph, _format, prog, **pydot_args)


def plot_graph_with_subgraphs(circuit, _format: str = "png", path: str = None, prog="dot",
                              node_style="solid", cluster_style="rounded", **pydot_args):
    """Simple straight plot using graphviz via pydot.

    Parameters
    ----------
    circuit
        `CircuitIR` instance to plot graph from
    _format
        output format
    path
        path to print image to. If `None` is given, will try to plot using matplotlib/IPython
    prog
        graphviz layout algorithm name. Defaults to "dot". Another recommendation is "circo". Other valid options:
        "fdp", "neato", "osage", "patchwork", "twopi", "pydot_args". See graphviz documentation for more info.

    Returns
    -------

    """

    import pydot

    # copy plain node names and plain edges, to avoid conflicts with graphviz
    graph = pydot.Dot(graph_type='digraph', fontname="Verdana")
    clusters = {}
    for subcircuit in circuit.sub_circuits:
        clusters[subcircuit] = pydot.Cluster(subcircuit, label=subcircuit)

    for label, data in circuit.nodes(data=True):
        # node = data["node"]
        *subcircuit, node = label.split("/")
        node = pydot.Node(label, label=node.split(".")[0])
        node.set_style(node_style)

        if subcircuit:
            subcircuit = "/".join(subcircuit)
            cluster = clusters[subcircuit]
            cluster.add_node(node)
        else:
            graph.add_node(node)

    for cluster in clusters.values():
        cluster.set_style(cluster_style)
        graph.add_subgraph(cluster)

    for source, target, _ in circuit.edges:
        graph.add_edge(pydot.Edge(source, target))

    #
    # # pass graph to pydot
    # dot_graph = nx.drawing.nx_pydot.to_pydot(graph)
    #
    # # check and format given path
    if path:
        return write_graph(path, graph, prog, **pydot_args)

    else:
        return show_graph(graph, _format, prog, **pydot_args)


def write_graph(path, dot_graph, prog, **pydot_args):
    """Write DOT graph to file.

    Parameters
    ----------
    path
    dot_graph
    prog
    pydot_args

    Returns
    -------

    """
    import os
    path = os.path.normpath(path)

    # draw graph and write to file, given the format
    return dot_graph.write(path, format=format, prog=prog, **pydot_args)


def show_graph(dot_graph, _format, prog, **pydot_args):
    """Show DOT graph using matplotlib or IPython.display

    Parameters
    ----------
    dot_graph
    _format
    prog
    pydot_args

    Returns
    -------

    """

    import matplotlib.pyplot as plt
    import matplotlib.image as mpimg

    if _format == "png":
        # draw graph and write out postscript string
        image_bytes = dot_graph.create_png(prog=prog, **pydot_args)

        # check interactive session
        try:
            import sys
            _ = sys.ps1
        except AttributeError:
            # treat the dot output bytes as an image file
            from io import BytesIO
            bio = BytesIO()
            bio.write(image_bytes)
            bio.seek(0)
            img = mpimg.imread(bio)

            # plot the image
            imgplot = plt.imshow(img, aspect='equal')
            plt.show(block=False)
            return imgplot
        else:
            from IPython.display import Image, display

            return Image(data=image_bytes)

    else:
        raise NotImplementedError(f"No plotting option implemented for format '{_format}'")


def _draw_heatmap(*args, **kwargs):
    """Wraps seaborn.heatmap to work with long, tidy format dataframes.
    """
    data = kwargs.pop('data')
    d = data.pivot(index=args[1], columns=args[0], values=args[2])
    return sb.heatmap(d, **kwargs)


<<<<<<< HEAD
class Interactive2DParamPlotTemplate(object):
    def __init__(self, data_map: np.array, data_series: pd.DataFrame, x_values: np.array, y_values: np.array, **kwargs):
        """Creates an interactive 2D plot that allows visualization of time series using button press events

        Derive child class and change get_data() respectively to utilize this plotting method
=======
class Interactive2DParamPlot(object):
    def __init__(self, data_map: np.array, data_series: pd.DataFrame, x_values: np.array, y_values: np.array, tmin=0.,
                 **kwargs):
        """
>>>>>>> 3e041036

        Parameters
        ----------
        data_map
            2D ndarray containing a value based on each column data_series, respectively.
        data_series
            DataFrame containing all data series used to crate the data map
        x_values
            ndarray containing values used to access a column in data_series
        y_values
            ndarray containing values used to access a column in data_series
        tmin
            Starting point for time-series plots in time units (float).
        kwargs
            Additional information to access a column in data_series if necessary

        Returns
        -------

        """
        self.data = data_series.loc[tmin:, :]
        self.x_values = x_values
        self.y_values = y_values
        self.kwargs = kwargs

        # Create canvas
        self.fig, self.ax = plt.subplots(ncols=2, nrows=1, figsize=(12, 6), gridspec_kw={})

        # Initiate marker
        self.marker = self.ax[0].plot(0, 0, 'x', color='white', markersize='10')

        # Plot 2D data in left subplot
        plot_connectivity(data_map, ax=self.ax[0], yticklabels=list(np.round(y_values, decimals=2)),
                          xticklabels=list(np.round(x_values, decimals=2)), cmap='magma')
        set_num_axis_ticks(ax=self.ax[0], num_x_ticks_old=data_map.shape[1], num_y_ticks_old=data_map.shape[0])
        self.ax[0].invert_yaxis()

        # self.ax[0].grid(visible=True, color="white")

        # set up grid in right subplot
        self.ax[1].grid(visible=True, color="silver")
        x, y = self.x_values[0], self.y_values[0]
        time_series = self.get_data(x, y)
        plot_timeseries(time_series, ax=self.ax[1])
        self.ax[1].set_title(f'x: {np.round(x, decimals=2)}, y: {np.round(y, decimals=2)}')

        # Call Interactive2DPlot class instance when mouse button is pressed inside the 2D plot
        self.fig.canvas.mpl_connect('button_press_event', self)

    def __call__(self, event):
        """Try to access a column in data_series using x and y values based on cursor position

        Is called on mouse button press event. Converts the current cursor coordinates inside the plot into x and y
        values based on the data in x_values and y_values. x and y values are used to access a column in data_series.
        Access of data_series can be customized in self.get_data().

        :param event:
        :return:
        """

        # Only allow button press events in the (left) 2D overview plot
        if event.inaxes != self.ax[0]:
            return

        # Reset axes
        self.marker[0].remove()

        # Transform cursor coordinates in x and y values
        x_sample = int(event.xdata)
        y_sample = int(event.ydata)
        x_value = self.x_values[x_sample]
        y_value = self.y_values[y_sample]

        # Add marker at event coordinates
        self.marker = self.ax[0].plot(x_sample, y_sample, 'x', color='white', markersize='10')

        # Update serial plot
        self.update_lineplot(x_value, y_value)
        self.fig.canvas.draw()
        self.fig.canvas.flush_events()

    def update_lineplot(self, x, y):

        line = self.ax[1].get_lines()[0]
        data = self.get_data(x, y)
        line.set_data(data.index, data.values)
        self.ax[1].set_title(f'x: {np.round(x, decimals=2)}, y: {np.round(y, decimals=2)}')
        self.ax[1].relim()
        self.ax[1].autoscale_view()

<<<<<<< HEAD
=======
    def get_data(self, x_value, y_value):
        """Access data in data_series

        Adapt this function based on the structure of data_series.
        Additional keywords are accessible using self.kwargs[]

        :param x_value:
        :param y_value:
        :return:
        """
        return self.data[y_value][x_value] #[self.kwargs["tau_e"]][self.kwargs["tau_i"]]

>>>>>>> 3e041036
    def set_map_xlabel(self, label):
        self.ax[0].set_xlabel(label)

    def set_map_ylabel(self, label):
        self.ax[0].set_ylabel(label)

    def set_map_title(self, title):
        self.ax[0].set_title(title)

    def set_series_xlabel(self, label):
        self.ax[1].set_xlabel(label)

    def set_series_ylabel(self, label):
        self.ax[1].set_ylabel(label)

    def get_data(self, x_value, y_value, *argv, **kwargs):
        """Virtual method

        Derive a child class from Interactive2DParamPlotTemplate and rewrite this function to access data using
        x_value, y_value und kwargs (accessible using self.kwargs[])

        Example:
            class Interactive2DParamPlot(Interactive2DParamPlotTemplate):

                def get_data(self, x_value, y_value):
                    return self.data[y_value][x_value][self.kwargs["param_1"]][self.kwargs["param_2"]]

        """
        raise NotImplementedError


def save_fig_as_pickle(fp, fig):
    """Save a figure object in pickle format.

    Parameters
    ----------
    fp
        /desired_dir/desired_filename.pickle
    fig
        Figure object as returned by matplotlib.pyplot.subplots

    Returns
    -------

    """
    import pickle
    pickle_out = open(fp, "wb")
    pickle.dump(fig, pickle_out)
    pickle_out.close()


def load_fig_from_pickle():
    """Opens a file dialog to select and load a *.pickle file.

    If the pickle file contains a figure object it will automatically be plotted

    Returns
    -------

    """
    import pickle
    from tkinter import Tk, filedialog

    root = Tk()
    root.withdraw()
    file_path = filedialog.askopenfilename(filetypes=(("pickle files", "*.pickle"), ("all files", "*.*")))

    try:
        pickle_in = open(file_path, "rb")
        pickle.load(pickle_in)
        plt.show()
    except (FileNotFoundError, TypeError, pickle.UnpicklingError):
        pass


def set_num_axis_ticks(ax, num_x_ticks_old, num_y_ticks_old, num_x_ticks_new=10, num_y_ticks_new=10):
    """Set the number of x and y ticks of a plot axis

    Parameters
    ----------
    ax
    num_x_ticks_old
    num_y_ticks_old
    num_x_ticks_new
    num_y_ticks_new

    Returns
    -------

    """
    step_tick_x, step_tick_y = int(num_x_ticks_old / num_x_ticks_new), int(num_y_ticks_old / num_y_ticks_new)
    for n, tick in enumerate(ax.xaxis.iter_ticks()):
        if n % step_tick_x != 0:
            tick[0].set_visible(False)
    for n, tick in enumerate(ax.yaxis.iter_ticks()):
        if n % step_tick_y != 0:
            tick[0].set_visible(False)<|MERGE_RESOLUTION|>--- conflicted
+++ resolved
@@ -181,10 +181,6 @@
     title = kwargs.pop('title', '')
 
     # Convert the dataframe to long-form or "tidy" format if necessary
-<<<<<<< HEAD
-    data['time'] = data.index
-    df = pd.melt(data,
-=======
     if type(data) is pd.Series:
         data_tmp = pd.DataFrame(data=data.values, columns=[variable], index=data.index)
     else:
@@ -193,7 +189,6 @@
     data_tmp = data_tmp.loc[idx:, :]
     data_tmp['time'] = data_tmp.index
     df = pd.melt(data_tmp,
->>>>>>> 3e041036
                  id_vars='time',
                  var_name='node',
                  value_name=variable)
@@ -766,18 +761,12 @@
     return sb.heatmap(d, **kwargs)
 
 
-<<<<<<< HEAD
-class Interactive2DParamPlotTemplate(object):
-    def __init__(self, data_map: np.array, data_series: pd.DataFrame, x_values: np.array, y_values: np.array, **kwargs):
-        """Creates an interactive 2D plot that allows visualization of time series using button press events
-
-        Derive child class and change get_data() respectively to utilize this plotting method
-=======
 class Interactive2DParamPlot(object):
     def __init__(self, data_map: np.array, data_series: pd.DataFrame, x_values: np.array, y_values: np.array, tmin=0.,
                  **kwargs):
-        """
->>>>>>> 3e041036
+        """Creates an interactive 2D plot that allows visualization of time series using button press events
+
+        Derive child class and change get_data() respectively to utilize this plotting method
 
         Parameters
         ----------
@@ -868,21 +857,6 @@
         self.ax[1].relim()
         self.ax[1].autoscale_view()
 
-<<<<<<< HEAD
-=======
-    def get_data(self, x_value, y_value):
-        """Access data in data_series
-
-        Adapt this function based on the structure of data_series.
-        Additional keywords are accessible using self.kwargs[]
-
-        :param x_value:
-        :param y_value:
-        :return:
-        """
-        return self.data[y_value][x_value] #[self.kwargs["tau_e"]][self.kwargs["tau_i"]]
-
->>>>>>> 3e041036
     def set_map_xlabel(self, label):
         self.ax[0].set_xlabel(label)
 
