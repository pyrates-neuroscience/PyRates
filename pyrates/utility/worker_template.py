--- conflicted
+++ resolved
@@ -42,66 +42,6 @@
 from pyrates.utility.grid_search import grid_search
 
 
-def load_config(config_file):
-    with open(config_file) as g_conf:
-        config_dict = json.load(g_conf)
-
-    if 'sampling_step_size' not in config_dict.keys():
-        config_dict['sampling_step_size'] = config_dict['dt']
-
-    if 'backend' not in config_dict.keys():
-        config_dict['backend'] = 'numpy'
-
-    try:
-        inputs_temp = config_dict['inputs']
-        if inputs_temp:
-            inputs = {}
-            for key, value in inputs_temp.items():
-                inputs[ast.literal_eval(key)] = list(value)
-            config_dict['inputs'] = inputs
-        else:
-            config_dict['inputs'] = {}
-    except KeyError:
-        config_dict['inputs'] = {}
-
-    try:
-        outputs_temp = config_dict['outputs']
-        if outputs_temp:
-            outputs = {}
-            for key, value in outputs_temp.items():
-                outputs[str(key)] = tuple(value)
-            config_dict['outputs'] = outputs
-        else:
-            config_dict['outputs'] = {}
-    except KeyError:
-        config_dict['outputs'] = {}
-
-    return config_dict
-
-
-def run_grid_search(conf, param_grid, build_dir):
-    results, _t, _ = grid_search(
-        circuit_template=conf["circuit_template"],
-        param_grid=param_grid,
-        param_map=conf["param_map"],
-        simulation_time=conf["simulation_time"],
-        dt=conf["dt"],
-        sampling_step_size=conf["sampling_step_size"],
-        permute_grid=False,
-        inputs=conf["inputs"],
-        outputs=conf["outputs"],
-        init_kwargs={
-            'backend': conf['backend'],
-            'vectorization': 'nodes'
-        },
-        profile='t',
-        build_dir=build_dir,
-        decorator=njit,
-        parallel=False)
-
-    return results
-
-
 def main(_):
     config.THREADING_LAYER = 'omp'
 
@@ -131,7 +71,6 @@
     print("***LOADING GLOBAL CONFIG FILE***")
     t0 = time.time()
 
-<<<<<<< HEAD
     with open(config_file) as g_conf:
         global_config_dict = json.load(g_conf)
         circuit_template = global_config_dict['circuit_template']
@@ -160,9 +99,6 @@
             outputs = global_config_dict['outputs']
         except KeyError:
             outputs = {}
-=======
-    config_dict = load_config(config_file=config_file)
->>>>>>> dd3a35d9
 
         try:
             init_kwargs = global_config_dict['init_kwargs']
@@ -181,7 +117,7 @@
 
     # Drop all columns that don't contain a parameter map value (e.g. status, chunk_idx, err_count) since grid_search()
     # can't handle additional columns
-    param_grid = param_grid[list(config_dict['param_map'].keys())]
+    param_grid = param_grid[list(global_config_dict['param_map'].keys())]
     print(f'Elapsed time: {time.time()-t0:.3f} seconds')
 
     # Compute parameter subgrid using grid_search
@@ -190,7 +126,6 @@
     print("***COMPUTING PARAMETER GRID***")
     t0 = time.time()
 
-<<<<<<< HEAD
     # grid_search returns an unsorted DataFrame yielding results for all parameter combinations in param_grid
     results, _t, _ = grid_search(
         circuit_template=circuit_template,
@@ -204,9 +139,6 @@
         outputs=outputs,
         init_kwargs=init_kwargs,
         profile='t')
-=======
-    results = run_grid_search(conf=config_dict, param_grid=param_grid, build_dir=build_dir)
->>>>>>> dd3a35d9
 
     out_vars = results.columns.levels[-1]
 
@@ -217,8 +149,6 @@
     print("")
     print("***POSTPROCESSING AND CREATING RESULT FILES***")
     t0 = time.time()
-
-    # results.to_hdf(local_res_file, key=out_vars[0])
 
     with pd.HDFStore(local_res_file, "w") as store:
         for out_var in out_vars:
