from setuptools import setup, find_packages
from pyrates import __version__

PYRATES_TEAM = "Richard Gast, Daniel Rose"

INSTALL_REQUIREMENTS = ['numpy',
                        'networkx',
                        'pandas',
                        'pyparsing',
                        'ruamel.yaml',
<<<<<<< HEAD
                        'scipy',
                        'seaborn',
                        'mne',
                        'pydot',
                        'paramiko',
                        'numba',
                        'edx-sphinx-theme']
=======
                        ]
>>>>>>> 7a6d347c

CLASSIFIERS = ["Programming Language :: Python :: 3",
               "Programming Language :: Python :: 3.6",
               "Programming Language :: Python :: 3.7",
               "License :: OSI Approved :: GNU General Public License v3 (GPLv3)",
               "Operating System :: OS Independent",
               "Development Status :: 3 - Alpha",
               "Intended Audience :: Developers",
               "Intended Audience :: Science/Research",
               "Topic :: Scientific/Engineering",
               ]

with open("README.md", "r", encoding="utf8") as fh:
    DESCRIPTION = fh.read()

setup(name='pyrates',
      version=__version__,
      description='Neural Network Modeling Framework',
      long_description=DESCRIPTION,
      author=PYRATES_TEAM,
      author_email='rgast@cbs.mpg.de',
      license='GPL v3',
      packages=find_packages(),
      zip_safe=False,
      python_requires='>=3.6',
      install_requires=INSTALL_REQUIREMENTS,
      classifiers=CLASSIFIERS,
      include_package_data=True  # include additional non-python files specified in MANIFEST.in
      )<|MERGE_RESOLUTION|>--- conflicted
+++ resolved
@@ -8,17 +8,7 @@
                         'pandas',
                         'pyparsing',
                         'ruamel.yaml',
-<<<<<<< HEAD
-                        'scipy',
-                        'seaborn',
-                        'mne',
-                        'pydot',
-                        'paramiko',
-                        'numba',
-                        'edx-sphinx-theme']
-=======
                         ]
->>>>>>> 7a6d347c
 
 CLASSIFIERS = ["Programming Language :: Python :: 3",
                "Programming Language :: Python :: 3.6",
