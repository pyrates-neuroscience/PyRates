--- conflicted
+++ resolved
@@ -294,11 +294,7 @@
 
         # TODO: Problem here: the run method seems to find the correct variables, but assigns their new names rather
         #   than the old names. This should be fixed.
-<<<<<<< HEAD
-
-=======
         print(results.shape)
->>>>>>> 536e007a
         diff = np.mean(np.abs(results['a']['pop1/op1'].values - targets[:-1, 2])) + \
                np.mean(np.abs(results['b']['pop2/op1'].values - targets[:-1, 3]))
         assert diff == pytest.approx(0., rel=1e-6, abs=1e-6)
