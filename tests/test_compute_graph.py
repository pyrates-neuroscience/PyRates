--- conflicted
+++ resolved
@@ -61,95 +61,6 @@
     :method:`add_operator`: Detailed documentation of method for adding operations to instance of `ComputeGraph`.
     """
 
-<<<<<<< HEAD
-    # test correct numerical evaluation of operator with two coupled simple, linear equations
-    #########################################################################################
-
-    # create net config from YAML file
-    net_config0 = CircuitTemplate.from_yaml("model_templates.test_resources.test_compute_graph.net0").apply()
-
-    # instantiate compute graph from net config
-    dt = 1e-1
-    net0 = ComputeGraph(net_config=net_config0, name='net0', vectorization='none', dt=dt, backend='tensorflow')
-
-    # simulate operator behavior
-    sim_time = 10.0
-    results0 = net0.run(sim_time, outputs={'a': ('pop0.0', 'op0.0', 'a')})
-
-    # generate target values
-    sim_steps = int(sim_time/dt)
-    update0_1 = lambda x: x*0.5
-    update0_0 = lambda x: x + 2.0
-    targets0 = np.zeros((sim_steps+1, 2), dtype=np.float32)
-    for i in range(sim_steps):
-        targets0[i+1, 0] = update0_0(targets0[i, 1])
-        targets0[i+1, 1] = update0_1(targets0[i, 0])
-
-    # compare results with target values
-    diff0 = results0['a'].values.T - targets0[1:, 1]
-    assert np.mean(np.abs(diff0)) == pytest.approx(0., rel=1e-6, abs=1e-6)
-
-    # test correct numerical evaluation of operator with a single differential equation and external input
-    ######################################################################################################
-
-    # set up operator in pyrates
-    net_config1 = CircuitTemplate.from_yaml("model_templates.test_resources.test_compute_graph.net1").apply()
-    net1 = ComputeGraph(net_config=net_config1, name='net1', vectorization='none', dt=dt)
-
-    # define input
-    inp = np.zeros((sim_steps, 1)) + 0.5
-
-    # simulate operator behavior
-    results1 = net1.run(sim_time, inputs={('pop0.0', 'op1.0', 'u'): inp}, outputs={'a': ('pop0.0', 'op1.0', 'a')})
-
-    # calculate operator behavior from hand
-    update1 = lambda x, y: x + dt*(y-x)
-    targets1 = np.zeros((sim_steps + 1, 1), dtype=np.float32)
-    for i in range(sim_steps):
-        targets1[i+1] = update1(targets1[i], inp[i])
-
-    diff1 = results1['a'].values - targets1[1:]
-    assert np.mean(np.abs(diff1)) == pytest.approx(0., rel=1e-6, abs=1e-6)
-
-    # test correct numerical evaluation of operator with two coupled equations (1 ODE, 1 linear eq.)
-    ################################################################################################
-
-    net_config2 = CircuitTemplate.from_yaml("model_templates.test_resources.test_compute_graph.net2").apply()
-    net2 = ComputeGraph(net_config=net_config2, name='net2', vectorization='none', dt=dt)
-    results2 = net2.run(sim_time, outputs={'a': ('pop0.0', 'op2.0', 'a')})
-
-    # calculate operator behavior from hand
-    update2 = lambda x: 1./(1. + np.exp(-x))
-    targets2 = np.zeros((sim_steps + 1, 2), dtype=np.float32)
-    for i in range(sim_steps):
-        targets2[i+1, 1] = update2(targets2[i, 0])
-        targets2[i+1, 0] = update1(targets2[i, 0], targets2[i, 1])
-
-    diff2 = results2['a'].values.T - targets2[1:, 0]
-    assert np.mean(np.abs(diff2)) == pytest.approx(0., rel=1e-6, abs=1e-6)
-
-    # test correct numerical evaluation of operator with a two coupled DEs
-    ######################################################################
-
-    net_config3 = CircuitTemplate.from_yaml("model_templates.test_resources.test_compute_graph.net3").apply()
-    net3 = ComputeGraph(net_config=net_config3, name='net3', vectorization='none', dt=dt)
-    results3 = net3.run(sim_time,
-                        outputs={'b': ('pop0.0', 'op3.0', 'b'),
-                                 'a': ('pop0.0', 'op3.0', 'a')},
-                        inputs={('pop0.0', 'op3.0', 'u'): inp},
-                        out_dir="/tmp/log")
-
-    # calculate operator behavior from hand
-    update3_0 = lambda a, b, u: a + dt*(-10.*a + b**2 + u)
-    update3_1 = lambda b, a: b + dt*0.01*a
-    targets3 = np.zeros((sim_steps + 1, 2), dtype=np.float32)
-    for i in range(sim_steps):
-        targets3[i+1, 0] = update3_0(targets3[i, 0], targets3[i, 1], inp[i])
-        targets3[i+1, 1] = update3_1(targets3[i, 1], targets3[i, 0])
-
-    diff3 = results3['a'].values.T - targets3[1:, 0]
-    assert np.mean(np.abs(diff3)) == pytest.approx(0., rel=1e-6, abs=1e-6)
-=======
     backends = ["numpy", "tensorflow"]
 
     for b in backends:
@@ -243,7 +154,6 @@
 
         diff = results['b'].values[:, 0] - targets[:-1, 1]
         assert np.mean(np.abs(diff)) == pytest.approx(0., rel=1e-6, abs=1e-6)
->>>>>>> a468f355
 
 
 def test_2_2_node():
